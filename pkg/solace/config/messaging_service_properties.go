--- conflicted
+++ resolved
@@ -275,7 +275,6 @@
 	// Valid protocols are 'SSLv3', 'TLSv1', 'TLSv1.1' and 'TLSv1.2'
 	TransportLayerSecurityPropertyExcludedProtocols ServiceProperty = "solace.messaging.tls.excluded-protocols"
 
-<<<<<<< HEAD
 	// TransportLayerSecurityPropertyMinimumProtocol is the oldest TLS protocol version accepted.
 	// Valid protocols are 'TLSv1.1', 'TLSv1.2', and 'TLSv1.3'
 	// Defaults to 'TLSv1.2'.
@@ -286,8 +285,6 @@
 	// Defaults to empty, meaning highest supported version.
 	TransportLayerSecurityPropertyMaximumProtocol ServiceProperty = "solace.messaging.tls.maximum-protocol"
 
-=======
->>>>>>> 37104add
 	// TransportLayerSecurityPropertyProtocolDowngradeTo specifies a transport protocol that the SSL connection is  downgraded to after
 	// client authentication. Allowed transport protocol is 'PLAIN_TEXT'.
 	// May be combined with non-zero compression level to achieve compression without encryption.
