// pubsubplus-go-client
//
// Copyright 2021-2024 Solace Corporation. All rights reserved.
//
// Licensed under the Apache License, Version 2.0 (the "License");
// you may not use this file except in compliance with the License.
// You may obtain a copy of the License at
//
// http://www.apache.org/licenses/LICENSE-2.0
//
// Unless required by applicable law or agreed to in writing, software
// distributed under the License is distributed on an "AS IS" BASIS,
// WITHOUT WARRANTIES OR CONDITIONS OF ANY KIND, either express or implied.
// See the License for the specific language governing permissions and
// limitations under the License.

package impl

import (
	"fmt"
	"time"

	"solace.dev/go/messaging/internal/ccsmp"
	"solace.dev/go/messaging/pkg/solace/config"
)

// authenticationStrategyToUsernamePropertyMapping contains the mapping of authentication scheme to its relevant username property
var authenticationStrategyToUsernamePropertyMapping = map[string]config.ServiceProperty{
	config.AuthenticationSchemeBasic:             config.AuthenticationPropertySchemeBasicUserName,
	config.AuthenticationSchemeClientCertificate: config.AuthenticationPropertySchemeClientCertUserName,
	config.AuthenticationSchemeKerberos:          config.AuthenticationPropertySchemeKerberosUserName,
}

// authenticationSchemeRequiredPropertyMap contains the mapping of authentication scheme to required properties
var authenticationSchemeRequiredPropertyMap = map[string][][]config.ServiceProperty{
	config.AuthenticationSchemeBasic:             {{config.AuthenticationPropertySchemeBasicUserName}, {config.AuthenticationPropertySchemeBasicPassword}},
	config.AuthenticationSchemeClientCertificate: {{config.AuthenticationPropertySchemeSSLClientCertFile}, {config.AuthenticationPropertySchemeSSLClientPrivateKeyFile}},
	config.AuthenticationSchemeOAuth2:            {{config.AuthenticationPropertySchemeOAuth2AccessToken, config.AuthenticationPropertySchemeOAuth2OIDCIDToken}},
}

var requiredServiceProperties = []config.ServiceProperty{
	config.TransportLayerPropertyHost,
	config.ServicePropertyVPNName,
}

// Any new properties must be added to this map
var servicePropertyToCCSMPMap = map[config.ServiceProperty]property{
	/* Authentication Properties */
	// Note: username properties should not be added to this map, and instead added to the authenticationStrategyToUsernamePropertyMapping map above
	config.AuthenticationPropertyScheme:                                 {ccsmp.SolClientSessionPropAuthenticationScheme, defaultConverter},
	config.AuthenticationPropertySchemeBasicPassword:                    {ccsmp.SolClientSessionPropPassword, defaultConverter},
	config.AuthenticationPropertySchemeSSLClientCertFile:                {ccsmp.SolClientSessionPropSslClientCertificateFile, defaultConverter},
	config.AuthenticationPropertySchemeSSLClientPrivateKeyFile:          {ccsmp.SolClientSessionPropSslClientPrivateKeyFile, defaultConverter},
	config.AuthenticationPropertySchemeClientCertPrivateKeyFilePassword: {ccsmp.SolClientSessionPropSslClientPrivateKeyFilePassword, defaultConverter},
	config.AuthenticationPropertySchemeKerberosInstanceName:             {ccsmp.SolClientSessionPropKrbServiceName, defaultConverter},
	config.AuthenticationPropertySchemeOAuth2AccessToken:                {ccsmp.SolClientSessionPropOauth2AccessToken, defaultConverter},
	config.AuthenticationPropertySchemeOAuth2IssuerIdentifier:           {ccsmp.SolClientSessionPropOauth2IssuerIdentifier, defaultConverter},
	config.AuthenticationPropertySchemeOAuth2OIDCIDToken:                {ccsmp.SolClientSessionPropOidcIDToken, defaultConverter},

	/* Client Properties */
	config.ClientPropertyName:                   {ccsmp.SolClientSessionPropClientName, defaultConverter},
	config.ClientPropertyApplicationDescription: {ccsmp.SolClientSessionPropApplicationDescription, defaultConverter},

	/* Service Properties */
	config.ServicePropertyVPNName:                           {ccsmp.SolClientSessionPropVpnName, defaultConverter},
	config.ServicePropertyGenerateSenderID:                  {ccsmp.SolClientSessionPropGenerateSenderID, booleanConverter},
	config.ServicePropertyGenerateSendTimestamps:            {ccsmp.SolClientSessionPropGenerateSendTimestamps, booleanConverter},
	config.ServicePropertyGenerateReceiveTimestamps:         {ccsmp.SolClientSessionPropGenerateRcvTimestamps, booleanConverter},
	config.ServicePropertyReceiverDirectSubscriptionReapply: {ccsmp.SolClientSessionPropReapplySubscriptions, booleanConverter},
<<<<<<< HEAD
	config.ServicePropertyProvisionTimeoutMs:                {ccsmp.SolClientSessionPropProvisionTimeoutMs, durationConverter},
=======
	config.ServicePropertyPayloadCompressionLevel:           {ccsmp.SolClientSessionPropPayloadCompressionLevel, defaultConverter},
>>>>>>> 08c679c9

	/* Transport Layer Properties */
	config.TransportLayerPropertyHost:                             {ccsmp.SolClientSessionPropHost, defaultConverter},
	config.TransportLayerPropertyConnectionAttemptsTimeout:        {ccsmp.SolClientSessionPropConnectTimeoutMs, durationConverter},
	config.TransportLayerPropertyConnectionRetries:                {ccsmp.SolClientSessionPropConnectRetries, defaultConverter},
	config.TransportLayerPropertyConnectionRetriesPerHost:         {ccsmp.SolClientSessionPropConnectRetriesPerHost, defaultConverter},
	config.TransportLayerPropertyReconnectionAttempts:             {ccsmp.SolClientSessionPropReconnectRetries, defaultConverter},
	config.TransportLayerPropertyReconnectionAttemptsWaitInterval: {ccsmp.SolClientSessionPropReconnectRetryWaitMs, durationConverter},
	config.TransportLayerPropertyKeepAliveInterval:                {ccsmp.SolClientSessionPropKeepAliveIntMs, durationConverter},
	config.TransportLayerPropertyKeepAliveWithoutResponseLimit:    {ccsmp.SolClientSessionPropKeepAliveLimit, defaultConverter},
	config.TransportLayerPropertySocketOutputBufferSize:           {ccsmp.SolClientSessionPropSocketRcvBufSize, defaultConverter},
	config.TransportLayerPropertySocketInputBufferSize:            {ccsmp.SolClientSessionPropSocketSendBufSize, defaultConverter},
	config.TransportLayerPropertySocketTCPOptionNoDelay:           {ccsmp.SolClientSessionPropTCPNodelay, booleanConverter},
	config.TransportLayerPropertyCompressionLevel:                 {ccsmp.SolClientSessionPropCompressionLevel, defaultConverter},

	/* Transport Layer Security Property */
	config.TransportLayerSecurityPropertyCertValidated:          {ccsmp.SolClientSessionPropSslValidateCertificate, booleanConverter},
	config.TransportLayerSecurityPropertyCertRejectExpired:      {ccsmp.SolClientSessionPropSslValidateCertificateDate, booleanConverter},
	config.TransportLayerSecurityPropertyCertValidateServername: {ccsmp.SolClientSessionPropSslValidateCertificateHost, booleanConverter},
	config.TransportLayerSecurityPropertyExcludedProtocols:      {ccsmp.SolClientSessionPropSslExcludedProtocols, defaultConverter},
	config.TransportLayerSecurityPropertyProtocolDowngradeTo:    {ccsmp.SolClientSessionPropSslConnectionDowngradeTo, defaultConverter},
	config.TransportLayerSecurityPropertyCipherSuites:           {ccsmp.SolClientSessionPropSslCipherSuites, defaultConverter},
	config.TransportLayerSecurityPropertyTrustStorePath:         {ccsmp.SolClientSessionPropSslTrustStoreDir, defaultConverter},
	config.TransportLayerSecurityPropertyTrustedCommonNameList:  {ccsmp.SolClientSessionPropSslTrustedCommonNameList, defaultConverter},
}

// propertyConverter is used to convert the interface{} stored in a map to a string used by CCSMP
type propertyConverter func(value interface{}) string

type property struct {
	solClientPropertyName string
	converter             propertyConverter
}

func defaultConverter(value interface{}) string {
	return fmt.Sprintf("%v", value)
}

func booleanConverter(value interface{}) string {
	switch converted := value.(type) {
	case bool:
		if converted {
			return ccsmp.SolClientPropEnableVal
		}
	case string:
		if converted == "true" {
			return ccsmp.SolClientPropEnableVal
		}
	// handle case of the user inputting 0 for disabled
	case int:
		if converted == 0 {
			return ccsmp.SolClientPropDisableVal
		}
		return ccsmp.SolClientPropEnableVal
	// handle values loaded from a config file
	case float64:
		if converted == 0 {
			return ccsmp.SolClientPropDisableVal
		}
		return ccsmp.SolClientPropEnableVal
	}
	return ccsmp.SolClientPropDisableVal
}

// Durations should be converted in certain cases to milliseconds
func durationConverter(value interface{}) string {
	switch converted := value.(type) {
	case time.Duration:
		return fmt.Sprintf("%d", converted/time.Millisecond)
	}
	return fmt.Sprintf("%v", value)
}<|MERGE_RESOLUTION|>--- conflicted
+++ resolved
@@ -67,11 +67,8 @@
 	config.ServicePropertyGenerateSendTimestamps:            {ccsmp.SolClientSessionPropGenerateSendTimestamps, booleanConverter},
 	config.ServicePropertyGenerateReceiveTimestamps:         {ccsmp.SolClientSessionPropGenerateRcvTimestamps, booleanConverter},
 	config.ServicePropertyReceiverDirectSubscriptionReapply: {ccsmp.SolClientSessionPropReapplySubscriptions, booleanConverter},
-<<<<<<< HEAD
 	config.ServicePropertyProvisionTimeoutMs:                {ccsmp.SolClientSessionPropProvisionTimeoutMs, durationConverter},
-=======
 	config.ServicePropertyPayloadCompressionLevel:           {ccsmp.SolClientSessionPropPayloadCompressionLevel, defaultConverter},
->>>>>>> 08c679c9
 
 	/* Transport Layer Properties */
 	config.TransportLayerPropertyHost:                             {ccsmp.SolClientSessionPropHost, defaultConverter},
