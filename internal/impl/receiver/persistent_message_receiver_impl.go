// pubsubplus-go-client
//
// Copyright 2021-2024 Solace Corporation. All rights reserved.
//
// Licensed under the Apache License, Version 2.0 (the "License");
// you may not use this file except in compliance with the License.
// You may obtain a copy of the License at
//
// http://www.apache.org/licenses/LICENSE-2.0
//
// Unless required by applicable law or agreed to in writing, software
// distributed under the License is distributed on an "AS IS" BASIS,
// WITHOUT WARRANTIES OR CONDITIONS OF ANY KIND, either express or implied.
// See the License for the specific language governing permissions and
// limitations under the License.

// Package receiver ise defined below
package receiver

import (
	"fmt"
	"runtime/debug"
	"strings"
	"sync"
	"sync/atomic"
	"time"
	"unsafe"

	"solace.dev/go/messaging/internal/ccsmp"
	"solace.dev/go/messaging/internal/impl/constants"
	"solace.dev/go/messaging/internal/impl/core"
	"solace.dev/go/messaging/internal/impl/executor"
	"solace.dev/go/messaging/internal/impl/logging"
	"solace.dev/go/messaging/internal/impl/message"
	"solace.dev/go/messaging/internal/impl/validation"
	"solace.dev/go/messaging/pkg/solace"
	"solace.dev/go/messaging/pkg/solace/config"
	apimessage "solace.dev/go/messaging/pkg/solace/message"
	"solace.dev/go/messaging/pkg/solace/message/rgmid"
	"solace.dev/go/messaging/pkg/solace/resource"
	"solace.dev/go/messaging/pkg/solace/subcode"
)

type persistentMessageReceiverImpl struct {
	basicMessageReceiver

	logger logging.LogLevelLogger

	internalFlowStopped    int32
	internalFlow           core.PersistentReceiver
	internalFlowProperties []string

	queue                    *resource.Queue
	doCreateMissingResources bool

	doAutoAck bool

	stateChangeListener solace.ReceiverStateChangeListener

	subscriptionsLock           sync.Mutex
	subscriptionTerminationLock sync.RWMutex
	subscriptions               []string

	// we want to synchronize calls to subscribe/unsubscribe to avoid crashing due to thread limitations
	subscriptionsSynchronizationLock sync.Mutex

	outstandingSubscriptionEventsLock sync.Mutex
	outstandingSubscriptionEvents     map[core.SubscriptionCorrelationID]struct{}

	highwater, lowwater int
	buffer              chan ccsmp.SolClientMessagePt
	bufferClosed        int32

	doPause        int32
	doUnpause      chan interface{}
	pauseInterrupt chan interface{}

	bufferEmptyOnTerminateFlag int32
	bufferEmptyOnTerminate     chan struct{}

	terminationNotification chan struct{}
	terminationComplete     chan struct{}

	rxCallbackSet chan bool
	rxCallback    unsafe.Pointer

	terminationHandlerID uint

	eventExecutor executor.Executor
}

type persistentMessageReceiverProps struct {
	flowProperties                     []string
	internalReceiver                   core.Receiver
	startupSubscriptions               []resource.Subscription
	endpoint                           *resource.Queue
	bufferHighwater, bufferLowwater    int
	doCreateMissingResource, doAutoAck bool
	stateChangeListener                solace.ReceiverStateChangeListener
}

func (receiver *persistentMessageReceiverImpl) construct(props *persistentMessageReceiverProps) {
	receiver.basicMessageReceiver.construct(props.internalReceiver)
	receiver.eventExecutor = executor.NewExecutor()
	receiver.internalFlowProperties = props.flowProperties

	receiver.subscriptions = make([]string, len(props.startupSubscriptions))
	for i, subscription := range props.startupSubscriptions {
		receiver.subscriptions[i] = subscription.GetName()
	}

	const maxWindowSize = 255
	// keep some extra space in the buffer so that we can handle spikes and slowdowns
	bufferSize := 2*maxWindowSize + 2*receiver.highwater
	receiver.highwater = props.bufferHighwater
	receiver.lowwater = props.bufferLowwater
	receiver.buffer = make(chan ccsmp.SolClientMessagePt, bufferSize)
	receiver.bufferClosed = 0

	receiver.terminationNotification = make(chan struct{})
	receiver.terminationComplete = make(chan struct{})

	receiver.logger = logging.For(receiver)

	receiver.queue = props.endpoint
	receiver.doCreateMissingResources = props.doCreateMissingResource
	receiver.doAutoAck = props.doAutoAck

	receiver.stateChangeListener = props.stateChangeListener

	receiver.bufferEmptyOnTerminateFlag = 0
	receiver.bufferEmptyOnTerminate = make(chan struct{})

	atomic.StorePointer(&receiver.rxCallback, nil)
	receiver.rxCallbackSet = make(chan bool, 1)

	receiver.doPause = 0
	// These both are of size 1 such that at most one event is outstanding
	receiver.doUnpause = make(chan interface{}, 1)
	receiver.pauseInterrupt = make(chan interface{}, 1)

	receiver.outstandingSubscriptionEvents = make(map[core.SubscriptionCorrelationID]struct{})
}

func (receiver *persistentMessageReceiverImpl) onDownEvent(eventInfo core.SessionEventInfo) {
	receiver.logger.Debug("Received session event down error! Terminating...")
	// terminate immediately and skip subscription deregistration as the connection is dead at this point
	go receiver.unsolicitedTermination(eventInfo, false)
	// we never clean up native memory on down events aside from messages. This is because we assume that the session is destroyed
	// and thus any other native memory (aside from messages) will be destroyed as well
}

func (receiver *persistentMessageReceiverImpl) onFlowEvent(event ccsmp.SolClientFlowEvent, eventInfo core.FlowEventInfo) {
	switch event {
	case ccsmp.SolClientFlowEventUpNotice:
		// noop
		receiver.logger.Debug("Received flow event up notice")
	case ccsmp.SolClientFlowEventDownError:
		// handle case of down, this is unrecoverable. we also want to clean up native memory in this case
		receiver.logger.Debug("Received flow event down error! Terminating...")
		go receiver.unsolicitedTermination(eventInfo, true)
	case ccsmp.SolClientFlowEventBindFailedError:
		// TODO what do we want to do in this case?
		receiver.logger.Debug("Received flow event bind failed! Info string: " + eventInfo.GetInfoString())
	case ccsmp.SolClientFlowEventActive:
		receiver.logger.Debug("Received flow event active")
		// call activation passivation support
		timestamp := time.Now()
		listener := receiver.stateChangeListener
		if listener != nil {
			receiver.eventExecutor.Submit(func() {
				listener(solace.ReceiverPassive, solace.ReceiverActive, timestamp)
			})
		}
	case ccsmp.SolClientFlowEventInactive:
		receiver.logger.Debug("Received flow event inactive")
		// call activation passivation support
		timestamp := time.Now()
		listener := receiver.stateChangeListener
		if listener != nil {
			receiver.eventExecutor.Submit(func() {
				listener(solace.ReceiverActive, solace.ReceiverPassive, timestamp)
			})
		}
	case ccsmp.SolClientFlowEventReconnecting:
		// we are reconnecting, nothing to do
		receiver.logger.Debug("Received flow event reconnecting")
	case ccsmp.SolClientFlowEventReconnected:
		// we are reconnected, nothing to do
		receiver.logger.Debug("Received flow event reconnected")
	case ccsmp.SolClientFlowEventSessionDown:
		// the session has gone down , potentially because of reconnection
		// we ignore this event and rely on the session down events to tell us what to do
		receiver.logger.Debug("Received flow event session down")
	case ccsmp.SolClientFlowEventRejectedMsgError:
		// Never raised, ignore
	}
}

// Start will start the service synchronously.
// Before this function is called, the service is considered
// off-duty. To operate normally, this function must be called on
// a receiver or publisher instance. This function is idempotent.
// Returns an error if one occurred or nil if successful.
func (receiver *persistentMessageReceiverImpl) Start() (err error) {
	// this will block until we are started if we are not first
	if proceed, err := receiver.starting(); !proceed {
		return err
	}
	receiver.logger.Debug("Start receiver start")
	defer func() {
		if err == nil {
			receiver.started(err)
			receiver.logger.Debug("Start receiver complete")
		} else {
			receiver.logger.Debug("Start receiver complete with error: " + err.Error())
			receiver.internalReceiver.Events().RemoveEventHandler(receiver.terminationHandlerID)
			if receiver.internalFlow != nil {
				receiver.internalFlow.Destroy(true)
			}
			receiver.terminated(nil)
			receiver.startFuture.Complete(err)
		}
	}()
	// if we get an error from provisioning the endpoint, we should not continue
	// we don't need to clean up in this case as we don't support deprovisioning
	err = receiver.provisionEndpoint()
	if err != nil {
		return err
	}
	receiver.terminationHandlerID = receiver.internalReceiver.Events().AddEventHandler(core.SolClientEventDown, receiver.onDownEvent)
	var errInfoWrapper core.ErrorInfo
	receiver.internalFlow, errInfoWrapper = receiver.internalReceiver.NewPersistentReceiver(receiver.internalFlowProperties, receiver.messageCallback, receiver.onFlowEvent)
	if errInfoWrapper != nil {
		return core.ToNativeError(errInfoWrapper, "error while creating receiver flow: ")
	}
	// After we've allocated the flow, lets start it, SOL-63525
	errInfoWrapper = receiver.internalFlow.Start()
	if errInfoWrapper != nil {
		return core.ToNativeError(errInfoWrapper, "error while starting receiver flow: ")
	}
	subscriptionResults := make([]<-chan core.SubscriptionEvent, len(receiver.subscriptions))
	outstandingCorrelations := []core.SubscriptionCorrelationID{}
	defer func() {
		// if we don't cleanup, when we destroy the flow we might orphan entries in the map causing a memory leak
		if err != nil {
			receiver.logger.Debug("Encountered error while adding subscriptions, removing outstanding correlations")
			for _, id := range outstandingCorrelations {
				receiver.internalReceiver.ClearSubscriptionCorrelation(id)
			}
		}
	}()
	for i, subscription := range receiver.subscriptions {
		id, result, errInfo := receiver.internalFlow.Subscribe(subscription)
		if errInfo != nil {
			err = core.ToNativeError(errInfo, constants.FailedToAddSubscription)
			return err
		}
		subscriptionResults[i] = result
		outstandingCorrelations = append(outstandingCorrelations, id)
	}
	for _, result := range subscriptionResults {
		if result != nil {
			event := <-result
			if event.GetError() != nil {
				return event.GetError()
			}
		}
	}
	go receiver.eventExecutor.Run()
	go receiver.run()
	return nil
}

func (receiver *persistentMessageReceiverImpl) provisionEndpoint() error {
	if receiver.doCreateMissingResources && receiver.queue.IsDurable() {
		errInfo := receiver.internalReceiver.ProvisionEndpoint(receiver.queue.GetName(), receiver.queue.IsExclusivelyAccessible())
		if errInfo != nil {
			if subcode.Code(errInfo.SubCode()) == subcode.EndpointAlreadyExists {
				receiver.logger.Info("Endpoint '" + receiver.queue.GetName() + "' already exists")
			} else {
				receiver.logger.Warning("Failed to provision endpoint '" + receiver.queue.GetName() + "', " + errInfo.GetMessageAsString())
				return core.ToNativeError(errInfo)
			}
		} else {
			receiver.logger.Info("Endpoint '" + receiver.queue.GetName() + "' provisioned successfully")
		}
	}
	return nil
}

// StartAsync will start the service asynchronously.
// Before this function is called, the service is considered
// off-duty. To operate normally, this function must be called on
// a receiver or publisher instance. This function is idempotent.
// Returns a channel that will receive an error if one occurred or
// nil if successful. Subsequent calls will return additional
// channels that can await an error, or nil if already started.
func (receiver *persistentMessageReceiverImpl) StartAsync() <-chan error {
	result := make(chan error, 1)
	go func() {
		result <- receiver.Start()
		close(result)
	}()
	return result
}

// StartAsyncCallback will start the PersistentMessageReceiver asynchronously.
// Calls the callback when started with an error if one occurred or nil
// if successful.
func (receiver *persistentMessageReceiverImpl) StartAsyncCallback(callback func(solace.PersistentMessageReceiver, error)) {
	go func() {
		callback(receiver, receiver.Start())
	}()
}

// Terminate will terminate the service gracefully and synchronously.
// This function is idempotent. The only way to resume operation
// after this function is called is to create a new instance.
// Any attempt to call this function renders the instance
// permanently terminated, even if this function completes.
// A graceful shutdown will be attempted within the grace period.
// A grace period of 0 implies a non-graceful shutdown that ignores
// unfinished tasks or in-flight messages.
// This function blocks until the service is terminated.
// If gracePeriod is less than 0, the function will wait indefinitely.
func (receiver *persistentMessageReceiverImpl) Terminate(gracePeriod time.Duration) (err error) {
	if proceed, err := receiver.basicMessageReceiver.terminate(); !proceed {
		return err
	}
	receiver.logger.Debug("Terminate receiver start")
	// We must mutex protect termination as subscriptions must NOT be added after we have begun removing them.
	defer func() {
		receiver.terminated(err)
		if err != nil {
			receiver.logger.Debug("Terminate receiver complete with error: " + err.Error())
		} else {
			receiver.logger.Debug("Terminate receiver complete")
		}
	}()
	defer func() {
		// Last thing we want to do is destroy the flow
		errInfoWrapper := receiver.internalFlow.Destroy(true)
		if errInfoWrapper != nil {
			// We should not encounter issues destroying the flow
			receiver.logger.Info("Encountered error while trying to clean up receiver flow: " + errInfoWrapper.String())
		}
	}()
	defer func() {
		// we still might get subscription responses so we'll delay as long as possible
		receiver.outstandingSubscriptionEventsLock.Lock()
		defer receiver.outstandingSubscriptionEventsLock.Unlock()
		for k := range receiver.outstandingSubscriptionEvents {
			receiver.internalReceiver.ClearSubscriptionCorrelation(k)
			delete(receiver.outstandingSubscriptionEvents, k)
		}
	}()
	// First set the internal flow stopped to terminating state, this way we will never resume flow
	// as we must do an atomic compare and set to call start or stop.
	// Note that there is a potential race here where we change the flow stopped state after the check and
	// call to flow start, however messages received while in the terminating state are dropped as termination
	// discarded, so that case should be handled.
	atomic.StoreInt32(&receiver.internalFlowStopped, 2)
	// Stop receiving new messages
	if errInfoWrapper := receiver.internalFlow.Stop(); err != nil {
		receiver.logger.Error("Encountered error while stopping flow: " + errInfoWrapper.String())
	}
	// Remove the termination event handler
	receiver.internalReceiver.Events().RemoveEventHandler(receiver.terminationHandlerID)
	defer func() {
		receiver.logger.Debug("Awaiting termination of event executor")
		// Allow the event executor to terminate, blocking until it does
		receiver.eventExecutor.AwaitTermination()
	}()
	// Unblock the receiver dispatch routine telling it to not continue
	select {
	case receiver.rxCallbackSet <- false:
		// success
	default:
		// we do not want to block if there is already a queued notification
	}
	// Block any new messages from making it into the buffer
	// This may result in a panic in the rx callback that gets handled and logged
	close(receiver.buffer)
	// Note that this is a very particular ordering of operations.
	// We must first close the buffer such that no additional messages have been added,
	// Then we must set the bufferClosed flag, then we must check if the length of the buffer is 0.
	// This guarantees that any additional messages that are received by synchronous receive will
	// in fact check if bufferClosed is true, then notify of buffer empty on terminate. There is no
	// way for the flag to be set when messages still exist in the queue.
	atomic.StoreInt32(&receiver.bufferClosed, 1)

	// Check first if the buffer is empty, if it is then we can proceed with a successful termination
	// If it is greater than 0, then we are guaranteed to get a buffer empty notification either from
	// synchronous receive or the receiver dispatch thread
	if len(receiver.buffer) == 0 && atomic.CompareAndSwapInt32(&receiver.bufferEmptyOnTerminateFlag, 0, 1) {
		// Close the buffer empty notification and move on to terminating the receiver in select below
		close(receiver.bufferEmptyOnTerminate)
		// we need to do this check since we may not have the dispatch thread running. This means that
		// we need to check ourselves if the buffer is empty as it is possible that no more receive calls
		// are made. If the buffer is not empty at this point, it is guaranteed that on the next call
		// to receive sync (if there is no async callback set), we will notify of an empty buffer.
	}

	// Wait for the message receiver goroutine to shutdown. It may not shut down if the message handler is blocking indefinitely
	timer := time.NewTimer(gracePeriod)
	select {
	case <-timer.C:
		// timed out waiting for messages to be delivered
		close(receiver.terminationNotification)
		// join receiver thread
		<-receiver.terminationComplete
		undeliveredCount := receiver.drainQueue()
		// we may have terminated on the last message, in which case we were successful.
		if undeliveredCount > 0 {
			if receiver.logger.IsDebugEnabled() {
				receiver.logger.Debug(fmt.Sprintf("Receiver terminated with %d undelivered messages", undeliveredCount))
			}
			err := solace.NewError(&solace.IncompleteMessageDeliveryError{}, fmt.Sprintf(constants.IncompleteMessageReceptionMessage, undeliveredCount), nil)
			receiver.internalReceiver.IncrementMetric(core.MetricReceivedMessagesTerminationDiscarded, uint64(undeliveredCount))
			return err
		}
	case <-receiver.bufferEmptyOnTerminate:
		timer.Stop()
		// join receiver thread. we want to make sure that if we enter with 0 messages in the buffer but one message
		// is still being processed by the async callback, we will not terminate until that message callback is complete
		<-receiver.terminationComplete
	}
	return nil
}

func (receiver *persistentMessageReceiverImpl) unsolicitedTermination(eventInfo core.EventInfo, shouldCleanUpNative bool) {
	if proceed, _ := receiver.basicMessageReceiver.terminate(); !proceed {
		// we are already terminated, nothing to do
		return
	}
	receiver.logger.Debug("Received unsolicited termination with event info " + eventInfo.GetInfoString())
	defer receiver.logger.Debug("Unsolicited termination complete")
	timestamp := time.Now()
	// Clean up the flow and use shouldCleanupNative to determine whether or not to destroy the underlying flow
	// This is a hack to get around a bug in CCSMP where destroying a flow AFTER destroying the session cores
	receiver.internalFlow.Destroy(shouldCleanUpNative)
	// Remove the event handler
	receiver.internalReceiver.Events().RemoveEventHandler(receiver.terminationHandlerID)
	// Shutdown the event executor but do not wait for remaining events to be processed
	receiver.eventExecutor.Terminate()
	// Block any new messages from making it into the buffer
	// This may result in a panic in the rx callback that gets handled and logged
	close(receiver.buffer)
	atomic.StoreInt32(&receiver.bufferClosed, 1)

	// Unblock the receiver dispatch routine telling it to not continue
	select {
	case receiver.rxCallbackSet <- false:
		// success
	default:
		// we do not want to block if there is already a queued notification
	}
	// Shut down the receiver's termination notification
	close(receiver.terminationNotification)
	var err error = nil
	undeliveredCount := receiver.drainQueue()
	if undeliveredCount > 0 {
		if receiver.logger.IsDebugEnabled() {
			receiver.logger.Debug(fmt.Sprintf("Terminated with %d undelivered messages", undeliveredCount))
		}
		err = solace.NewError(&solace.IncompleteMessageDeliveryError{}, fmt.Sprintf(constants.IncompleteMessageReceptionMessage, undeliveredCount), nil)
		receiver.internalReceiver.IncrementMetric(core.MetricReceivedMessagesTerminationDiscarded, uint64(undeliveredCount))
	}
	// notify of termination with error, this will be retrievable with subsequent calls to "Terminate"
	receiver.terminated(err)
	// Call the callback
	if receiver.terminationListener != nil {
		receiver.terminationListener(&receiverTerminationEvent{
			timestamp,
			eventInfo.GetError(),
		})
	}
}

// drainQueue will drain out all remaining messages in the receiver buffer and will return the
// number of messages drained. There is a potential race between this function and the synchronous
// ReceiveMessage function whereby message order will be lost. This is expected behaviour as
// we are terminating ungracefully when drainQueue is called, thus there is no more guarantee of
// functionality. There are two potential workarounds if the race causes issues: 1. terminate gracefully
// and 2. use receive async.
func (receiver *persistentMessageReceiverImpl) drainQueue() uint64 {
	undeliveredCount := uint64(0)
	for msg := range receiver.buffer {
		undeliveredCount++
		ccsmp.SolClientMessageFree(&msg)
	}
	if atomic.CompareAndSwapInt32(&receiver.bufferEmptyOnTerminateFlag, 0, 1) {
		close(receiver.bufferEmptyOnTerminate)
	}
	return undeliveredCount
}

// TerminateAsync will terminate the service asynchronously.
// This function is idempotent. The only way to resume operation
// after this function is called is to create a new instance.
// Any attempt to call this function renders the instance
// permanently terminated, even if this function completes.
// A graceful shutdown will be attempted within the grace period.
// A grace period of 0 implies a non-graceful shutdown that ignores
// unfinished tasks or in-flight messages.
// Returns a channel that will receive an error if one occurred or
// nil if successfully and gracefully terminated.
// If gracePeriod is less than 0, the function will wait indefinitely.
func (receiver *persistentMessageReceiverImpl) TerminateAsync(gracePeriod time.Duration) <-chan error {
	result := make(chan error, 1)
	go func() {
		result <- receiver.Terminate(gracePeriod)
		close(result)
	}()
	return result
}

// TerminateAsyncCallback will terminate the PersistentMessageReceiver asynchronously.
// Calls the callback when terminated with nil if successful or an error if
// one occurred. If gracePeriod is less than 0, the function will wait indefinitely.
func (receiver *persistentMessageReceiverImpl) TerminateAsyncCallback(gracePeriod time.Duration, callback func(error)) {
	go func() {
		callback(receiver.Terminate(gracePeriod))
	}()
}

// AddSubscription will subscribe to another message source on a PubSub+ Broker to receive messages from.
// Will block until subscription is added.
// Returns a solace/errors.*IllegalStateError if the service is not running.
// Returns a solace/errors.*IllegalArgumentError if unsupported Subscription type is passed.
// Returns nil if successful.
func (receiver *persistentMessageReceiverImpl) AddSubscription(subscription resource.Subscription) error {
	// Check the state first un the event that we are currently holding the termination lock in the terminate function
	// This will fail much faster and will avoid hanging
	currentState := receiver.getState()
	if currentState != messageReceiverStateStarted {
		return solace.NewError(&solace.IllegalStateError{}, fmt.Sprintf(constants.UnableToModifySubscriptionBadState, messageReceiverStateNames[currentState]), nil)
	}
	if err := checkPersistentMessageReceiverSubscriptionType(subscription); err != nil {
		return err
	}
	result, err := receiver.addSubscription(subscription)
	if err != nil {
		return err
	}
	if receiver.logger.IsDebugEnabled() {
		receiver.logger.Debug("AddSubscription awaiting confirm on subscription '" + subscription.GetName() + "'")
	}
	event := <-result
	if receiver.logger.IsDebugEnabled() {
		if event.GetError() != nil {
			receiver.logger.Debug("AddSubscription received error on subscription '" + subscription.GetName() + "': " + event.GetError().Error())
		} else {
			receiver.logger.Debug("AddSubscription received confirm on subscription '" + subscription.GetName() + "'")
		}
	}
	receiver.clearCorrelation(event)
	return event.GetError()
}

// common addSubscription without first check for state shared by sync and async
func (receiver *persistentMessageReceiverImpl) addSubscription(subscription resource.Subscription) (<-chan core.SubscriptionEvent, error) {
	// Acquire the termination lock such that we are not terminating over the course of subscription removal
	receiver.subscriptionTerminationLock.RLock()
	defer receiver.subscriptionTerminationLock.RUnlock()

	// Check the state again after acquiring the lock to make sure that we did not just terminate
	currentState := receiver.getState()
	if currentState != messageReceiverStateStarted {
		return nil, solace.NewError(&solace.IllegalStateError{}, fmt.Sprintf(constants.UnableToModifySubscriptionBadState, messageReceiverStateNames[currentState]), nil)
	}

	if receiver.logger.IsDebugEnabled() {
		receiver.logger.Debug("addSubscription start with subscription " + subscription.GetName())
		defer receiver.logger.Debug("addSubscription end with subscription " + subscription.GetName())
	}

	topic := subscription.GetName()
	id, result, internalErr := receiver.subscribe(topic)
	if internalErr != nil {
		return nil, core.ToNativeError(internalErr)
	}
	receiver.addCorrelation(id)

	// Acquire the subscriptions lock only after it has been added in order to read and modify the list
	receiver.subscriptionsLock.Lock()
	defer receiver.subscriptionsLock.Unlock()
	// we must first check that we are not already subscribed to this topic
	for _, subscribedTopic := range receiver.subscriptions {
		if subscribedTopic == topic {
			return result, nil
		}
	}
	receiver.subscriptions = append(receiver.subscriptions, topic)
	return result, nil
}

func (receiver *persistentMessageReceiverImpl) subscribe(topic string) (core.SubscriptionCorrelationID, <-chan core.SubscriptionEvent, core.ErrorInfo) {
	receiver.subscriptionsSynchronizationLock.Lock()
	defer receiver.subscriptionsSynchronizationLock.Unlock()
	return receiver.internalFlow.Subscribe(topic)
}

// RemoveSubscription will unsubscribe from a previously subscribed message source on a broker
// such that no more messages will be received from it.
// Will block until subscription is removed.
// Returns an solace/errors.*IllegalStateError if the service is not running.
// Returns a solace/errors.*IllegalArgumentError if unsupported Subscription type is passed.
// Returns nil if successful.
func (receiver *persistentMessageReceiverImpl) RemoveSubscription(subscription resource.Subscription) error {
	// Check the state first un the event that we are currently holding the termination lock in the terminate function
	// This will fail much faster and will avoid hanging
	currentState := receiver.getState()
	if currentState != messageReceiverStateStarted {
		return solace.NewError(&solace.IllegalStateError{}, fmt.Sprintf(constants.UnableToModifySubscriptionBadState, messageReceiverStateNames[currentState]), nil)
	}
	if err := checkPersistentMessageReceiverSubscriptionType(subscription); err != nil {
		return err
	}
	result, err := receiver.removeSubscription(subscription)
	if err != nil {
		return err
	}
	if receiver.logger.IsDebugEnabled() {
		receiver.logger.Debug("RemoveSubscription awaiting confirm on subscription '" + subscription.GetName() + "'")
	}
	event := <-result
	if receiver.logger.IsDebugEnabled() {
		if event.GetError() != nil {
			receiver.logger.Debug("RemoveSubscription received error on subscription '" + subscription.GetName() + "': " + event.GetError().Error())
		} else {
			receiver.logger.Debug("RemoveSubscription received confirm on subscription '" + subscription.GetName() + "'")
		}
	}
	receiver.clearCorrelation(event)
	return event.GetError()
}

// common code without first check for state shared between sync and async remove subscriptions
func (receiver *persistentMessageReceiverImpl) removeSubscription(subscription resource.Subscription) (<-chan core.SubscriptionEvent, error) {
	// Acquire the termination lock such that we are not terminating over the course of subscription removal
	receiver.subscriptionTerminationLock.RLock()
	defer receiver.subscriptionTerminationLock.RUnlock()

	// Check the state again after acquiring the lock to make sure that we did not just terminate
	currentState := receiver.getState()
	if currentState != messageReceiverStateStarted {
		return nil, solace.NewError(&solace.IllegalStateError{}, fmt.Sprintf(constants.UnableToModifySubscriptionBadState, messageReceiverStateNames[currentState]), nil)
	}

	if receiver.logger.IsDebugEnabled() {
		receiver.logger.Debug("removeSubscription start with subscription " + subscription.GetName())
		defer receiver.logger.Debug("removeSubscription end with subscription " + subscription.GetName())
	}

	topic := subscription.GetName()
	id, result, internalErr := receiver.unsubscribe(topic)
	if internalErr != nil {
		return nil, core.ToNativeError(internalErr)
	}
	receiver.addCorrelation(id)
	// Acquire the subscriptions lock only after the subscription has been removed to modify the list
	receiver.subscriptionsLock.Lock()
	defer receiver.subscriptionsLock.Unlock()
	spliceIndex := -1
	for i, subscribedTopic := range receiver.subscriptions {
		if subscribedTopic == topic {
			spliceIndex = i
		}
	}
	if spliceIndex >= 0 {
		receiver.subscriptions = append(receiver.subscriptions[:spliceIndex], receiver.subscriptions[spliceIndex+1:]...)
	}
	return result, nil
}

func (receiver *persistentMessageReceiverImpl) isSubscribed(topic string) bool {
	receiver.subscriptionsLock.Lock()
	defer receiver.subscriptionsLock.Unlock()
	for _, subscribedTopic := range receiver.subscriptions {
		if subscribedTopic == topic {
			return true
		}
	}
	return false
}

func (receiver *persistentMessageReceiverImpl) unsubscribe(topic string) (core.SubscriptionCorrelationID, <-chan core.SubscriptionEvent, core.ErrorInfo) {
	receiver.subscriptionsSynchronizationLock.Lock()
	defer receiver.subscriptionsSynchronizationLock.Unlock()
	// if we are not subscribed, we might want to use endpoint unsubscribe if we are a durable endpoint
	isSubscribed := receiver.isSubscribed(topic)
	if !isSubscribed {
		name, durable, errorInfo := receiver.internalFlow.Destination()
		if errorInfo != nil {
			return 0, nil, errorInfo
		}
		if durable {
			return receiver.internalReceiver.EndpointUnsubscribe(name, topic)
		}
		// if we are not durable, fall through to internalFlow.Unsubscribe
	}
	return receiver.internalFlow.Unsubscribe(topic)
}

func (receiver *persistentMessageReceiverImpl) addCorrelation(id core.SubscriptionCorrelationID) {
	receiver.outstandingSubscriptionEventsLock.Lock()
	defer receiver.outstandingSubscriptionEventsLock.Unlock()
	receiver.outstandingSubscriptionEvents[id] = struct{}{}
}

func (receiver *persistentMessageReceiverImpl) clearCorrelation(event core.SubscriptionEvent) {
	receiver.outstandingSubscriptionEventsLock.Lock()
	defer receiver.outstandingSubscriptionEventsLock.Unlock()
	delete(receiver.outstandingSubscriptionEvents, event.GetID())
}

// AddSubscriptionAsync will subscribe to another message source on a PubSub+ Broker to receive messages from.
// Will block until subscription is added.
// Returns a solace/errors.*IllegalStateError if the service is not running.
// Returns a solace/errors.*IllegalArgumentError if unsupported Subscription type is passed.
// Returns nil if successful.
func (receiver *persistentMessageReceiverImpl) AddSubscriptionAsync(subscription resource.Subscription, listener solace.SubscriptionChangeListener) error {
	currentState := receiver.getState()
	if currentState != messageReceiverStateStarted {
		return solace.NewError(&solace.IllegalStateError{}, fmt.Sprintf(constants.UnableToModifySubscriptionBadState, messageReceiverStateNames[currentState]), nil)
	}
	if err := checkPersistentMessageReceiverSubscriptionType(subscription); err != nil {
		return err
	}
	go func() {
		result, err := receiver.addSubscription(subscription)
		if listener != nil {
			if err != nil {
				listener(subscription, solace.SubscriptionAdded, err)
			} else {
				if receiver.logger.IsDebugEnabled() {
					receiver.logger.Debug("AddSubscriptionAsync awaiting confirm on subscription '" + subscription.GetName() + "'")
				}
				event := <-result
				if receiver.logger.IsDebugEnabled() {
					if event.GetError() != nil {
						receiver.logger.Debug("AddSubscriptionAsync received error on subscription '" + subscription.GetName() + "': " + event.GetError().Error())
					} else {
						receiver.logger.Debug("AddSubscriptionAsync received confirm on subscription '" + subscription.GetName() + "'")
					}
				}
				receiver.clearCorrelation(event)
				listener(subscription, solace.SubscriptionAdded, event.GetError())
			}
		}
	}()
	return nil
}

// RemoveSubscriptionAsymc will unsubscribe from a previously subscribed message source on a broker
// such that no more messages will be received from it. Will block until subscription is removed.
// Returns an solace/errors.*IllegalStateError if the service is not running.
// Returns a solace/errors.*IllegalArgumentError if unsupported Subscription type is passed.
// Returns nil if successful.
func (receiver *persistentMessageReceiverImpl) RemoveSubscriptionAsync(subscription resource.Subscription, listener solace.SubscriptionChangeListener) error {
	currentState := receiver.getState()
	if currentState != messageReceiverStateStarted {
		return solace.NewError(&solace.IllegalStateError{}, fmt.Sprintf(constants.UnableToModifySubscriptionBadState, messageReceiverStateNames[currentState]), nil)
	}
	if err := checkPersistentMessageReceiverSubscriptionType(subscription); err != nil {
		return err
	}
	go func() {
		result, err := receiver.removeSubscription(subscription)
		if listener != nil {
			if err != nil {
				listener(subscription, solace.SubscriptionRemoved, err)
			} else {
				if receiver.logger.IsDebugEnabled() {
					receiver.logger.Debug("RemoveSubscriptionAsync awaiting confirm on subscription '" + subscription.GetName() + "'")
				}
				event := <-result
				if receiver.logger.IsDebugEnabled() {
					if event.GetError() != nil {
						receiver.logger.Debug("RemoveSubscriptionAsync received error on subscription '" + subscription.GetName() + "': " + event.GetError().Error())
					} else {
						receiver.logger.Debug("RemoveSubscriptionAsync received confirm on subscription '" + subscription.GetName() + "'")
					}
				}
				receiver.clearCorrelation(event)
				listener(subscription, solace.SubscriptionRemoved, event.GetError())
			}
		}
	}()
	return nil
}

func (receiver *persistentMessageReceiverImpl) ReceiverInfo() (solace.PersistentReceiverInfo, error) {
	if receiver.getState() != messageReceiverStateStarted {
		return nil, solace.NewError(&solace.IllegalStateError{}, "cannot access receiver info when not in started state", nil)
	}
	name, durable, errorInfo := receiver.internalFlow.Destination()
	if errorInfo != nil {
		return nil, core.ToNativeError(errorInfo)
	}
	return &persistentReceiverInfoImpl{
		resourceInfo: &resourceInfoImpl{
			name:      name,
			isDurable: durable,
		},
	}, nil
}

// Ack will acknowledge a message
// This method is equivalent to calling the settle method with
// the ACCEPTED outcome like this: PersistentMessageReceiver.Settle(inboundMessage, config.PersistentReceiverAcceptedOutcome)
func (receiver *persistentMessageReceiverImpl) Ack(msg apimessage.InboundMessage) error {
	// call the Settle() method with the accepted message settlement outcome
	return receiver.Settle(msg, config.PersistentReceiverAcceptedOutcome)
}

// Settle generates and sends a positive or negative acknowledgement for a message.InboundMessage as
// indicated by the MessageSettlementOutcome argument. To use the negative outcomes FAILED and REJECTED,
// the receiver has to have been preconfigured via its builder to support these settlement outcomes.
// Attempts to settle a message on an auto-acking receiver is ignored for ACCEPTED
// (albeit it counts as a manual ACCEPTED in the stats), raises error for FAILED and REJECTED.
// this returns an error object with the reason for the error if it was not possible to settle the message.
func (receiver *persistentMessageReceiverImpl) Settle(msg apimessage.InboundMessage, outcome config.MessageSettlementOutcome) error {
	state := receiver.getState()
	if state != messageReceiverStateStarted && state != messageReceiverStateTerminating {
		var message string
		if state == messageReceiverStateTerminated {
			message = constants.UnableToSettleAlreadyTerminated
		} else {
			message = constants.UnableToSettleNotStarted
		}
		return solace.NewError(&solace.IllegalStateError{}, message, nil)
	}
	msgImpl, ok := msg.(*message.InboundMessageImpl)
	if !ok {
		return solace.NewError(&solace.IllegalArgumentError{}, fmt.Sprintf(constants.InvalidInboundMessageType, msg), nil)
	}
	msgID, present := message.GetMessageID(msgImpl)
	if !present {
		return solace.NewError(&solace.IllegalArgumentError{}, constants.UnableToRetrieveMessageID, nil)
	}

	// to hold the settlement outcome
	var msgSettlementOutcome ccsmp.SolClientMessageSettlementOutcome

	switch outcome {
	case config.PersistentReceiverAcceptedOutcome:
		msgSettlementOutcome = ccsmp.SolClientSettlementOutcomeAccepted
	case config.PersistentReceiverFailedOutcome:
		msgSettlementOutcome = ccsmp.SolClientSettlementOutcomeFailed
	case config.PersistentReceiverRejectedOutcome:
		msgSettlementOutcome = ccsmp.SolClientSettlementOutcomeRejected
	default:
		// return error here
		return solace.NewError(&solace.IllegalArgumentError{}, constants.InvalidMessageSettlementOutcome, nil)
	}

	errInfo := receiver.internalFlow.Settle(msgID, msgSettlementOutcome)
	if errInfo != nil {
		return core.ToNativeError(errInfo)
	}
	return nil
}

// Pause will pause the receiver's message delivery to asynchronous message handlers.
// Pausing an already paused receiver will have no effect.
// Returns an IllegalStateErorr if the receiver is not started or already terminated.
func (receiver *persistentMessageReceiverImpl) Pause() error {
	state := receiver.getState()
	if state != messageReceiverStateStarted && state != messageReceiverStateTerminating {
		return solace.NewError(&solace.IllegalStateError{}, constants.PersistentReceiverCannotPauseBadState, nil)
	}
	receiver.logger.Info("Pausing message receiption")

	// drain any queued unpause events
	select {
	case <-receiver.doUnpause:
	default:
	}

	// tell the loop that on the next iteration message reception should be paused
	atomic.StoreInt32(&receiver.doPause, 1)

	// queue a pause interrupt event
	select {
	case receiver.pauseInterrupt <- nil:
	default:
	}
	return nil
}

// Resume will unpause the receiver's message delivery to asynchronous message handlers.
// Resume a receiver that is not paused will have no effect.
// Returns an IllegalStateErorr if the receiver is not started or already terminated.
func (receiver *persistentMessageReceiverImpl) Resume() error {
	state := receiver.getState()
	if state != messageReceiverStateStarted && state != messageReceiverStateTerminating {
		return solace.NewError(&solace.IllegalStateError{}, constants.PersistentReceiverCannotUnpauseBadState, nil)
	}
	receiver.logger.Info("Resuming message receiption")

	// drain any queue interrupt events
	select {
	case <-receiver.pauseInterrupt:
	default:
	}

	// tell the receiver loop to not stop and check
	atomic.StoreInt32(&receiver.doPause, 0)

	// notify the unpause channel
	select {
	case receiver.doUnpause <- nil:
	default: // we can only queue a single unpause event, so additional events have no meaning
	}
	return nil
}

// ReceiveAsync will register a callback to be called when new messages
// are received. Returns an error one occurred while registering the callback.
// If a callback is already registered, it will be replaced by the given
// callback.
func (receiver *persistentMessageReceiverImpl) ReceiveAsync(callback solace.MessageHandler) error {
	if receiver.IsTerminating() || receiver.IsTerminated() {
		return solace.NewError(&solace.IllegalStateError{}, constants.UnableToRegisterCallbackReceiverTerminating, nil)
	}
	if callback == nil {
		return solace.NewError(&solace.IllegalArgumentError{}, "callback may not be nil", nil)
	}
	// Check if we are the first to swap out, if we are notify the loop
	if atomic.CompareAndSwapPointer(&receiver.rxCallback, nil, unsafe.Pointer(&callback)) {
		select {
		case receiver.rxCallbackSet <- true:
			// success
		default:
			// we do not want to block if we cannot queue a message, that means one is already set
		}
	} else {
		atomic.StorePointer(&receiver.rxCallback, unsafe.Pointer(&callback))
	}
	return nil
}

func (receiver *persistentMessageReceiverImpl) ReceiveMessage(timeout time.Duration) (apimessage.InboundMessage, error) {
	state := receiver.getState()
	if state == messageReceiverStateNotStarted || state == messageReceiverStateStarting {
		return nil, solace.NewError(&solace.IllegalStateError{}, constants.ReceiverCannotReceiveNotStarted, nil)
	}

	defer receiver.checkEmptyBufferAndNotify()
	var msg *message.InboundMessageImpl
	var msgID message.MessageID
	var msgP ccsmp.SolClientMessagePt
	var ok bool
	if timeout >= 0 {
		timer := time.NewTimer(timeout)
		select {
		case msgP, ok = <-receiver.buffer:
			timer.Stop()
		case <-timer.C:
			return nil, solace.NewError(&solace.TimeoutError{}, constants.ReceiverTimedOutWaitingForMessage, nil)
		case <-receiver.bufferEmptyOnTerminate:
			timer.Stop()
			goto terminated
		}
	} else {
		select {
		case msgP, ok = <-receiver.buffer:
			// success
		case <-receiver.bufferEmptyOnTerminate:
			goto terminated
		}
	}
	if !ok {
		goto terminated
	}
	// reenable underlying flow if we are below lowwater AND we are not terminating/terminated
	if len(receiver.buffer) <= receiver.lowwater && receiver.getState() == messageReceiverStateStarted {
		receiver.startFlow()
	}
	// Prepare message for delivery
	msg = message.NewInboundMessage(msgP, false)
	// Ack the message just prior to return
	if receiver.doAutoAck {
		msgID, ok = message.GetMessageID(msg)
		if ok {
			if errInfo := receiver.internalFlow.Ack(msgID); errInfo != nil {
				receiver.logger.Debug(fmt.Sprintf("Failed to acknowledge message with id %d: %s", msgID, errInfo.GetMessageAsString()))
				msg.Dispose()
				return nil, core.ToNativeError(errInfo)
			}
			// Successful Auto-ack, increment the auto-ack duplicate counter
			receiver.internalReceiver.IncrementDuplicateAckCount()
		} else {
			receiver.logger.Error(fmt.Sprintf("Could not retrieve message ID from message %s", msg))
		}
	}
	return msg, nil
terminated:
	return nil, solace.NewError(&solace.IllegalStateError{}, constants.ReceiverCannotReceiveAlreadyTerminated, nil)
}

// Checks if the buffer is empty and closed, and if it is, notify of termination if needed
func (receiver *persistentMessageReceiverImpl) checkEmptyBufferAndNotify() bool {
	if atomic.LoadInt32(&receiver.bufferClosed) == 1 && len(receiver.buffer) == 0 &&
		atomic.CompareAndSwapInt32(&receiver.bufferEmptyOnTerminateFlag, 0, 1) {
		close(receiver.bufferEmptyOnTerminate)
		return true
	}
	return false
}

// startFlow will start the message flow of the receiver's underlying flow
// it will do this idempotently and it depends on internalFlowStopped being true (1)
// if successful, it will set internalFlowStopped to 0 (false), preventing additional calls
// to startFlow from calling CCSMP's flow_start function
func (receiver *persistentMessageReceiverImpl) startFlow() bool {
	// we want to flip to not stopped BEFORE we resume, thus in the case of a stop and start racing, we will
	// always either be started, or the stopped flag will be set.
	if atomic.CompareAndSwapInt32(&receiver.internalFlowStopped, 1, 0) {
		errInfo := receiver.internalFlow.Start()
		if errInfo != nil {
			receiver.logger.Info("Encountered error when starting underlying message flow: " + errInfo.String())
			// this allows us to retry
			atomic.StoreInt32(&receiver.internalFlowStopped, 1)
			return false
		}
		receiver.logger.Info("Starting underlying message flow")
		return true
	}
	return false
}

// stopFlow will stop the message flow of the receiver's underlyign flow
// this function will not act idempotently, but it does rely on internalFlowStopped being false (0)
// it will stop the flow and set internalFlowStopped to true (1)
func (receiver *persistentMessageReceiverImpl) stopFlow() bool {
	// check first if we are stopped, we don't want to spam stop when we are already stopped
	if atomic.LoadInt32(&receiver.internalFlowStopped) == 0 {
		errInfo := receiver.internalFlow.Stop()
		if errInfo != nil {
			receiver.logger.Info("Encountered error when stopping underlying message flow: " + errInfo.String())
			return false
		}
		atomic.StoreInt32(&receiver.internalFlowStopped, 1)
		receiver.logger.Info("Stopping underlying message flow")
		return true
	}
	return false
}

func (receiver *persistentMessageReceiverImpl) messageCallback(msg core.Receivable) (ret bool) {
	currentState := receiver.getState()
	if currentState == messageReceiverStateTerminating || currentState == messageReceiverStateTerminated {
		// we should not be handling this message
		receiver.logger.Debug("received message after receiver was terminated, dropping message")
		receiver.internalReceiver.IncrementMetric(core.MetricReceivedMessagesTerminationDiscarded, uint64(1))
		return false
	}
	defer func() {
		if r := recover(); r != nil {
			// we may have a race where the receiver buffer is closed before this function is called if unsubscribes are slow
			if err, ok := r.(error); ok && err.Error() == "send on closed channel" {
				receiver.logger.Debug("Caught a channel closed panic when trying to write to the message buffer, receiver must be terminated.")
				receiver.internalReceiver.IncrementMetric(core.MetricReceivedMessagesTerminationDiscarded, uint64(1))
			} else {
				// this shouldn't ever happen, but panics are unpredictable. We want this message to make it into the logs
				receiver.logger.Error(fmt.Sprintf("Caught panic in message callback! %s\n%s", err, string(debug.Stack())))
			}
			ret = false
		}
	}()
	select {
	case receiver.buffer <- msg:
		// success

		// check if we are above the highwater mark and make sure we are not stopped
		if len(receiver.buffer) >= receiver.highwater && receiver.stopFlow() {
			// There is a potential issue here where the flow is stopped, but before the flow stopped flag is set
			// the entire queue drains, thus there is no unpause. This is resolved by resuming the flow after the
			// fact if we have dropped below the low water mark
			if len(receiver.buffer) < receiver.lowwater && receiver.getState() == messageReceiverStateStarted {
				receiver.startFlow()
			}
		}
	default:
		// backpressure
		receiver.logger.Error("Unable to push message to buffer")
	}
	return true
}

func (receiver *persistentMessageReceiverImpl) run() {
	defer close(receiver.terminationComplete)
	// Block until an rx callback is set
	cont := <-receiver.rxCallbackSet
	// We will send false on the rxCallbackSet channel when we are terminating, indicating that we should shut down
	// and not continue to the loop below
	if !cont {
		return
	}
	for {
		// First check if we should pause
		if atomic.LoadInt32(&receiver.doPause) == 1 {
			// There is a potential condition where the receiver is paused just after the last message
			// is processed. To avoid an ungraceful termination, we must make sure we are not terminating
			// with a buffer length of 0 (ie. empty)
			if receiver.checkEmptyBufferAndNotify() {
				return
			}
			// wait to be unpaused, or wait for a termination notification
			select {
			case <-receiver.doUnpause:
				// successfully unpaused, do nothing, continue to check receiver buffer
			case <-receiver.terminationNotification:
				// we have been told to terminate ungracefully, exit now
				return
			case <-receiver.bufferEmptyOnTerminate:
				// we have received a signal that the buffer is empty on terminate
				return
			}
		}
		// Then we should check explicitly to see if we should terminate now.
		select {
		case <-receiver.terminationNotification:
			// we have been told to terminate, exit.
			return
		default:
			// we have not been told to terminate, proceed
		}
		// We have not been told to pause yet. Receive a message, terminate or be interrupted with pause
		select {
		case msgP, ok := <-receiver.buffer:
			if ok {
				callback := (*solace.MessageHandler)(atomic.LoadPointer(&receiver.rxCallback))
				// we never set a discard notification on messages received by a persistent receiver
				// since we never discard any messages.
				msg := message.NewInboundMessage(msgP, false)
				msgID, present := message.GetMessageID(msg)
				if !present && receiver.logger.IsDebugEnabled() {
					receiver.logger.Debug(fmt.Sprintf("Could not retrieve message ID from message %s", msg))
				}
				callbackPanic := false
				if callback != nil {
					func() {
						defer func() {
							if r := recover(); r != nil {
								callbackPanic = true
								receiver.logger.Warning("Message receiver callback paniced: " + fmt.Sprint(r))
							}
						}()
						(*callback)(msg)
					}()
				}
				if receiver.doAutoAck {
					if callbackPanic {
						receiver.logger.Info("ReceiveAsync callback paniced, will not auto acknowledge")
					} else {
						errInfo := receiver.internalFlow.Ack(msgID)
						if errInfo != nil {
<<<<<<< HEAD
							receiver.logger.Warning("Failed to acknowledge message: " + errInfo.GetMessageAsString() + ", sub code: " + fmt.Sprint(errInfo.SubCode))
						} else {
							// Successful Auto-Ack, increment the auto-ack duplicate counter
							receiver.internalReceiver.IncrementDuplicateAckCount()
=======
							receiver.logger.Warning("Failed to acknowledge message: " + errInfo.GetMessageAsString() + ", sub code: " + fmt.Sprint(errInfo.SubCode()))
>>>>>>> 2f864c68
						}
					}
				}
				// reenable underlying flow if we are below lowwater AND we are not terminating/terminated
				if len(receiver.buffer) <= receiver.lowwater && receiver.getState() == messageReceiverStateStarted {
					receiver.startFlow()
				}
			} else {
				// Since we cannot receive any more messages, the receiver buffer is empty and we should exit
				if atomic.CompareAndSwapInt32(&receiver.bufferEmptyOnTerminateFlag, 0, 1) {
					close(receiver.bufferEmptyOnTerminate)
				}
				return
			}
		case <-receiver.pauseInterrupt:
			// someone has told us to pause, we have been interrupted from waiting for a message to be received, loop
		case <-receiver.terminationNotification:
			return
		}
	}
}

func (receiver *persistentMessageReceiverImpl) String() string {
	return fmt.Sprintf("solace.PersistentMessageReceiver at %p", receiver)
}

type persistentMessageReceiverBuilderImpl struct {
	internalReceiver core.Receiver
	properties       map[config.ReceiverProperty]interface{}
	subscriptions    []resource.Subscription
}

// NewPersistentMessageReceiverBuilderImpl function
func NewPersistentMessageReceiverBuilderImpl(internalReceiver core.Receiver) solace.PersistentMessageReceiverBuilder {
	return &persistentMessageReceiverBuilderImpl{
		internalReceiver: internalReceiver,
		properties:       constants.DefaultPersistentReceiverProperties.GetConfiguration(),
	}
}

// Build will build a new PersistentMessageReceiver with the given properties.
// Returns solace/errors.*InvalidConfigurationError if an invalid configuration is provided.
func (builder *persistentMessageReceiverBuilderImpl) Build(queue *resource.Queue) (messageReceiver solace.PersistentMessageReceiver, err error) {
	// Validate that subscriptions are of correct type
	for _, subscription := range builder.subscriptions {
		if err = checkPersistentMessageReceiverSubscriptionType(subscription); err != nil {
			return nil, err
		}
	}

	// some constants
	const bufferHighwaterDefault = 50
	const bufferLowwaterDefault = 40

	// For each property, make sure it is present, and then make sure that the appropriate ccsmp properties are set
	var doCreateMissingResource bool = false
	if strategy, ok := builder.properties[config.ReceiverPropertyPersistentMissingResourceCreationStrategy]; ok {
		if strategyAsMissingResourceCreationStrategy, ok := strategy.(config.MissingResourcesCreationStrategy); ok {
			strategy = string(strategyAsMissingResourceCreationStrategy)
		}
		prop, present, err := validation.StringPropertyValidation(string(config.ReceiverPropertyPersistentMissingResourceCreationStrategy), strategy,
			string(config.PersistentReceiverCreateOnStartMissingResources), string(config.PersistentReceiverDoNotCreateMissingResources))
		if present {
			if err != nil {
				return nil, err
			}
			doCreateMissingResource = prop == string(config.PersistentReceiverCreateOnStartMissingResources)
		}
	}

	var doAutoAck bool = false
	if ackStrategyInterface, ok := builder.properties[config.ReceiverPropertyPersistentMessageAckStrategy]; ok {
		ackStrategy, present, err := validation.StringPropertyValidation(string(config.ReceiverPropertyPersistentMessageAckStrategy), ackStrategyInterface,
			config.PersistentReceiverAutoAck, config.PersistentReceiverClientAck)
		if present {
			if err != nil {
				return nil, err
			}
			doAutoAck = ackStrategy == config.PersistentReceiverAutoAck
		}
	}

	var receiverStateChangeListener solace.ReceiverStateChangeListener = nil
	if stateChangeListenerInterface, ok := builder.properties[config.ReceiverPropertyPersistentStateChangeListener]; ok {
		receiverStateChangeListener, ok = stateChangeListenerInterface.(solace.ReceiverStateChangeListener)
		if !ok {
			return nil, solace.NewError(&solace.IllegalArgumentError{},
				fmt.Sprintf("invalid type for receiver state change listener, expected solace.ReceiverStateChangeListener, got %T", stateChangeListenerInterface), nil)
		}
	}

	// Now deal with the CCSMP flow properties
	var properties []string = []string{
		// set the entity type to queue
		ccsmp.SolClientFlowPropBindEntityID, ccsmp.SolClientFlowPropBindEntityQueue,
		// set the ackmode to client, we handle auto ack in the receiver, NOT through ccsmp
		ccsmp.SolClientFlowPropAckmode, ccsmp.SolClientFlowPropAckmodeClient,
		// set the active flow indicator to enabled
		ccsmp.SolClientFlowPropActiveFlowInd, ccsmp.SolClientPropEnableVal,
		// start the flow in the 'stopped' state, SOL-63525
		ccsmp.SolClientFlowPropStartState, ccsmp.SolClientPropDisableVal,
	}

	// Add queue name
	if queue == nil {
		return nil, solace.NewError(&solace.IllegalArgumentError{}, constants.PersistentReceiverMissingQueue, nil)
	}
	if queue.GetName() != "" || queue.IsDurable() {
		properties = append(properties, ccsmp.SolClientFlowPropBindName, queue.GetName())
	}

	// Set queue durability
	var isDurable string
	if queue.IsDurable() {
		isDurable = ccsmp.SolClientPropEnableVal
	} else {
		isDurable = ccsmp.SolClientPropDisableVal
	}
	properties = append(properties, ccsmp.SolClientFlowPropBindEntityDurable, isDurable)

	// If we have a selector configured, add that to the flow props
	if selector, ok := builder.properties[config.ReceiverPropertyPersistentMessageSelectorQuery]; ok {
		prop, present, err := validation.StringPropertyValidation(string(config.ReceiverPropertyPersistentMessageSelectorQuery), selector)
		if present {
			if err != nil {
				return nil, err
			}
			properties = append(properties, ccsmp.SolClientFlowPropSelector, prop)
		}
	}

	// If we have a replay strategy configured, add that to the flow props
	if replayStrategyInterface, ok := builder.properties[config.ReceiverPropertyPersistentMessageReplayStrategy]; ok {
		replayStrategy, present, err := validation.StringPropertyValidation(
			string(config.ReceiverPropertyPersistentMessageReplayStrategy),
			replayStrategyInterface,
			config.PersistentReplayAll,
			config.PersistentReplayTimeBased,
			config.PersistentReplayIDBased,
		)
		// First check the replay strategy, then configure the start time based off the configured strategy
		if present {
			if err != nil {
				return nil, err
			}
			var replayStart string
			switch replayStrategy {
			case config.PersistentReplayAll:
				replayStart = ccsmp.SolClientFlowPropReplayStartLocationBeginning
			case config.PersistentReplayTimeBased:
				if startTimeInterface, ok := builder.properties[config.ReceiverPropertyPersistentMessageReplayStrategyTimeBasedStartTime]; ok && startTimeInterface != nil {
					const datePrefix = "DATE:"
					if startTimeAsTime, ok := startTimeInterface.(time.Time); ok {
						replayStart = fmt.Sprintf("%s%d", datePrefix, startTimeAsTime.Unix())
					} else {
						// Any value that is not time.Time is assumed to have a valid value requiring no manipulation
						// This may fail at startup of the resulting receiver when the flow is bound
						replayStart = fmt.Sprintf("%s%v", datePrefix, startTimeInterface)
					}
				} else {
					return nil, solace.NewError(&solace.IllegalArgumentError{}, constants.PersistentReceiverMustSpecifyTime, nil)
				}
			case config.PersistentReplayIDBased:
				if rmidInterface, ok := builder.properties[config.ReceiverPropertyPersistentMessageReplayStrategyIDBasedReplicationGroupMessageID]; ok && rmidInterface != nil {
					if rmidType, ok := rmidInterface.(rgmid.ReplicationGroupMessageID); ok {
						// we want to accept ReplicationGroupMessageID as well as strings, so we should convert the RGMID to a string
						// we don't necessarily want to support all stringer linked types so we will leave the validator as is
						rmidInterface = rmidType.String()
					}
					rmid, _, err := validation.StringPropertyValidation(string(config.ReceiverPropertyPersistentMessageReplayStrategyIDBasedReplicationGroupMessageID), rmidInterface)
					if err != nil {
						return nil, err
					}
					if len(rmid) == 0 {
						return nil, solace.NewError(&solace.IllegalArgumentError{}, "message ID must not be empty", nil)
					}
					replayStart = rmid
				} else {
					return nil, solace.NewError(&solace.IllegalArgumentError{}, constants.PersistentReceiverMustSpecifyRGMID, nil)
				}
			}
			properties = append(properties, ccsmp.SolClientFlowPropReplayStartLocation, replayStart)
		}
	}

	// message settlement outcome property
	if settlementOutcomesInterface, ok := builder.properties[config.ReceiverPropertyPersistentMessageRequiredOutcomeSupport]; ok {
		if settlementOutcomesStr, ok := settlementOutcomesInterface.(string); ok {
			addedOutcomes := make(map[string]bool) // to track duplicates
			settlementOutcomes := strings.Split(settlementOutcomesStr, ",")
			// iterate through to validate the message settlement outcome values
			for _, settlementOutcome := range settlementOutcomes {
				_, present, err := validation.StringPropertyValidation(
					string(config.ReceiverPropertyPersistentMessageRequiredOutcomeSupport),
					settlementOutcome,
					string(config.PersistentReceiverAcceptedOutcome),
					string(config.PersistentReceiverFailedOutcome),
					string(config.PersistentReceiverRejectedOutcome))

				if !present || err != nil {
					return nil, solace.NewError(&solace.IllegalArgumentError{},
						fmt.Sprintf("invalid value for receiver message settlement outcome, expected either 'ACCEPTED', 'FAILED' or 'REJECTED', got %T", settlementOutcome), nil)
				}

				// ignore duplicate message settlement outcomes from the ccsmp properties array
				if _, added := addedOutcomes[settlementOutcome]; !added {
					// add the corresponding ccsmp property to the properties array
					switch config.MessageSettlementOutcome(settlementOutcome) {
					case config.PersistentReceiverFailedOutcome:
						properties = append(properties, ccsmp.SolClientFlowPropRequiredOutcomeFailed, ccsmp.SolClientPropEnableVal)
					case config.PersistentReceiverRejectedOutcome:
						properties = append(properties, ccsmp.SolClientFlowPropRequiredOutcomeRejected, ccsmp.SolClientPropEnableVal)
					case config.PersistentReceiverAcceptedOutcome:
					default:
						logging.Default.Info(builder.String() + ": Receiver message settlement outcome of 'ACCEPTED' is supported by default")
					}
					// mark it as added
					addedOutcomes[settlementOutcome] = true
				}
			}
		}
	}

	// Create the receiver with the given properties
	receiver := &persistentMessageReceiverImpl{}
	receiver.construct(
		&persistentMessageReceiverProps{
			flowProperties:          properties,
			internalReceiver:        builder.internalReceiver,
			startupSubscriptions:    builder.subscriptions,
			bufferHighwater:         bufferHighwaterDefault,
			bufferLowwater:          bufferLowwaterDefault,
			endpoint:                queue,
			doCreateMissingResource: doCreateMissingResource,
			doAutoAck:               doAutoAck,
			stateChangeListener:     receiverStateChangeListener,
		},
	)

	return receiver, nil
}

// WithSubscriptions will set a list of TopicSubscriptions to subscribe
// to when starting the receiver. Accepts TopicSubscription and
func (builder *persistentMessageReceiverBuilderImpl) WithSubscriptions(topics ...resource.Subscription) solace.PersistentMessageReceiverBuilder {
	builder.subscriptions = topics
	return builder
}

// FromConfigurationProvider will configure the persistent receiver with the given properties.
// Built in ReceiverPropertiesConfigurationProvider implementations include:
//
//	ReceiverPropertyMap, a map of ReceiverProperty keys to values
func (builder *persistentMessageReceiverBuilderImpl) FromConfigurationProvider(provider config.ReceiverPropertiesConfigurationProvider) solace.PersistentMessageReceiverBuilder {
	if provider == nil {
		return builder
	}
	for key, value := range provider.GetConfiguration() {
		builder.properties[key] = value
	}
	return builder
}

// WithActivationPassivationSupport sets the listener to receiver broker notifications
// about state changes for the resulting receiver. This change can happen if there are
// multiple instances of the same receiver for high availability and activity is exchanged.
// This change is handled by the broker.
func (builder *persistentMessageReceiverBuilderImpl) WithActivationPassivationSupport(listener solace.ReceiverStateChangeListener) solace.PersistentMessageReceiverBuilder {
	builder.properties[config.ReceiverPropertyPersistentStateChangeListener] = listener
	return builder
}

// WithMessageAutoAcknowledgement sets whether or not the resulting PersistentMessageReceiver
// should auto acknowledge messages once received.
func (builder *persistentMessageReceiverBuilderImpl) WithMessageAutoAcknowledgement() solace.PersistentMessageReceiverBuilder {
	builder.properties[config.ReceiverPropertyPersistentMessageAckStrategy] = config.PersistentReceiverAutoAck
	return builder
}

func (builder *persistentMessageReceiverBuilderImpl) WithMessageClientAcknowledgement() solace.PersistentMessageReceiverBuilder {
	builder.properties[config.ReceiverPropertyPersistentMessageAckStrategy] = config.PersistentReceiverClientAck
	return builder
}

// WithMessageSelector will set the message selector to the given string.
// If an empty string is given, the filter will be cleared.
func (builder *persistentMessageReceiverBuilderImpl) WithMessageSelector(filterSelectorExpression string) solace.PersistentMessageReceiverBuilder {
	if filterSelectorExpression == "" {
		delete(builder.properties, config.ReceiverPropertyPersistentMessageSelectorQuery)
	} else {
		builder.properties[config.ReceiverPropertyPersistentMessageSelectorQuery] = filterSelectorExpression
	}
	return builder
}

// WithMissingResourcesCreationStrategy sets the missing resource creation strategy
// defining what actions the API may take when missing resources are detected.
func (builder *persistentMessageReceiverBuilderImpl) WithMissingResourcesCreationStrategy(strategy config.MissingResourcesCreationStrategy) solace.PersistentMessageReceiverBuilder {
	builder.properties[config.ReceiverPropertyPersistentMissingResourceCreationStrategy] = strategy
	return builder
}

// WithMessageReplay enables support for message replay using a specific replay
// strategy. Once started, the receiver will being replay using the given strategy.
// Valid strategies include config.ReplayStrategyAllMessages() and
// config.ReplayStrategyTimeBased.
func (builder *persistentMessageReceiverBuilderImpl) WithMessageReplay(strategy config.ReplayStrategy) solace.PersistentMessageReceiverBuilder {
	switch strategy.GetStrategy() {
	case config.PersistentReplayAll:
		builder.properties[config.ReceiverPropertyPersistentMessageReplayStrategy] = config.PersistentReplayAll
	case config.PersistentReplayTimeBased:
		builder.properties[config.ReceiverPropertyPersistentMessageReplayStrategy] = config.PersistentReplayTimeBased
		builder.properties[config.ReceiverPropertyPersistentMessageReplayStrategyTimeBasedStartTime] = strategy.GetData()
	case config.PersistentReplayIDBased:
		builder.properties[config.ReceiverPropertyPersistentMessageReplayStrategy] = config.PersistentReplayIDBased
		builder.properties[config.ReceiverPropertyPersistentMessageReplayStrategyIDBasedReplicationGroupMessageID] = strategy.GetData()
	default:
		logging.Default.Warning(builder.String() + ": Unknown strategy type passed to WithMessageReplay, was it manually instantiated?")
	}
	return builder
}

// WithRequiredMessageOutcomeSupport configures the types of settlements the receiver can use.
// Any combination of PersistentReceiverAcceptedOutcome, PersistentReceiverFailedOutcome, and
// PersistentReceiverRejectedOutcome; the order is irrelevant.
// Attempting to Settle() a message later with an Outcome not listed here may result in an error.
func (builder *persistentMessageReceiverBuilderImpl) WithRequiredMessageOutcomeSupport(messageSettlementOutcomes ...config.MessageSettlementOutcome) solace.PersistentMessageReceiverBuilder {
	settlementOutcomesStrArray := []string{}
	addedOutcomes := make(map[config.MessageSettlementOutcome]bool)
	for _, settlementOutcome := range messageSettlementOutcomes {
		if _, added := addedOutcomes[settlementOutcome]; !added && isSupportedMessageSettlementOutcome(settlementOutcome) {
			addedOutcomes[settlementOutcome] = true // mark it as added
			settlementOutcomesStrArray = append(settlementOutcomesStrArray, string(settlementOutcome))
		} else {
			logging.Default.Warning(
				builder.String() + ": Unknown message settlement outcome(s) passed to WithRequiredMessageOutcomeSupport, " +
					"allowed values are: 'config.PersistentReceiverAcceptedOutcome', 'config.PersistentReceiverFailedOutcome' and 'config.PersistentReceiverRejectedOutcome'")
		}
	}
	builder.properties[config.ReceiverPropertyPersistentMessageRequiredOutcomeSupport] = strings.Join(settlementOutcomesStrArray, ",")
	return builder
}

func (builder *persistentMessageReceiverBuilderImpl) String() string {
	return fmt.Sprintf("solace.PersistentMessageReceiverBuilder at %p", builder)
}

// Validate the subscription type is one supported by
func checkPersistentMessageReceiverSubscriptionType(subscription resource.Subscription) error {
	switch subscription.(type) {
	case *resource.TopicSubscription:
		return nil
	}
	return solace.NewError(&solace.IllegalArgumentError{}, fmt.Sprintf(constants.PersistentReceiverUnsupportedSubscriptionType, subscription), nil)
}

func isSupportedMessageSettlementOutcome(messageSettlementOutcome config.MessageSettlementOutcome) bool {
	return (messageSettlementOutcome == config.PersistentReceiverAcceptedOutcome ||
		messageSettlementOutcome == config.PersistentReceiverFailedOutcome ||
		messageSettlementOutcome == config.PersistentReceiverRejectedOutcome)
}

type persistentReceiverInfoImpl struct {
	resourceInfo *resourceInfoImpl
}

func (info *persistentReceiverInfoImpl) GetResourceInfo() solace.ResourceInfo {
	return info.resourceInfo
}

type resourceInfoImpl struct {
	name      string
	isDurable bool
}

func (info *resourceInfoImpl) GetName() string {
	return info.name
}

func (info *resourceInfoImpl) IsDurable() bool {
	return info.isDurable
}<|MERGE_RESOLUTION|>--- conflicted
+++ resolved
@@ -1160,14 +1160,10 @@
 					} else {
 						errInfo := receiver.internalFlow.Ack(msgID)
 						if errInfo != nil {
-<<<<<<< HEAD
-							receiver.logger.Warning("Failed to acknowledge message: " + errInfo.GetMessageAsString() + ", sub code: " + fmt.Sprint(errInfo.SubCode))
+							receiver.logger.Warning("Failed to acknowledge message: " + errInfo.GetMessageAsString() + ", sub code: " + fmt.Sprint(errInfo.SubCode()))
 						} else {
 							// Successful Auto-Ack, increment the auto-ack duplicate counter
 							receiver.internalReceiver.IncrementDuplicateAckCount()
-=======
-							receiver.logger.Warning("Failed to acknowledge message: " + errInfo.GetMessageAsString() + ", sub code: " + fmt.Sprint(errInfo.SubCode()))
->>>>>>> 2f864c68
 						}
 					}
 				}
