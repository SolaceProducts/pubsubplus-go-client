// pubsubplus-go-client
//
// Copyright 2025 Solace Corporation. All rights reserved.
//
// Licensed under the Apache License, Version 2.0 (the "License");
// you may not use this file except in compliance with the License.
// You may obtain a copy of the License at
//
//     http://www.apache.org/licenses/LICENSE-2.0
//
// Unless required by applicable law or agreed to in writing, software
// distributed under the License is distributed on an "AS IS" BASIS,
// WITHOUT WARRANTIES OR CONDITIONS OF ANY KIND, either express or implied.
// See the License for the specific language governing permissions and
// limitations under the License.

package test

import (
	"fmt"
	"strings"
	"sync/atomic"
	"time"

	"solace.dev/go/messaging"
	"solace.dev/go/messaging/pkg/solace"
	"solace.dev/go/messaging/pkg/solace/config"
	"solace.dev/go/messaging/pkg/solace/logging"
	"solace.dev/go/messaging/pkg/solace/message"
	"solace.dev/go/messaging/pkg/solace/metrics"
	"solace.dev/go/messaging/pkg/solace/resource"
	"solace.dev/go/messaging/pkg/solace/subcode"
	"solace.dev/go/messaging/test/helpers"
	"solace.dev/go/messaging/test/testcontext"

	. "github.com/onsi/ginkgo/v2"
	. "github.com/onsi/gomega"
)

func CheckCache() {
	if !testcontext.CacheEnabled() {
		Skip("The infrastructure required for running cache tests is not available, skipping this test since it requires a cache.")
	}
}

func CheckCacheProxy() {
	if !testcontext.CacheProxyEnabled() {
		Skip("The infrastructure required for running cache proxy tests is not available, skipping this test since it requires a cache proxy.")
	}
}

func GetCacheStatsAsString(messagingService solace.MessagingService) string {
	return fmt.Sprintf("CacheRequestsSent: %d\nCacheRequestsSucceeded: %d\nCacheRequestsFailed: %d\n", messagingService.Metrics().GetValue(metrics.CacheRequestsSent), messagingService.Metrics().GetValue(metrics.CacheRequestsSucceeded), messagingService.Metrics().GetValue(metrics.CacheRequestsFailed))
}

var _ = Describe("Cache Strategy", func() {
	logging.SetLogLevel(logging.LogLevelDebug)
	Describe("When the cache is available and configured", func() {
		var messagingService solace.MessagingService
		var receiver solace.DirectMessageReceiver
		/* NOTE: deferredOperation is used for conducting operations after termination, such as closing a channel
		 * that is may be used during termination but that is declared within a single test case because its use is
		 * specific to that test case. If the closing of this channel were handled within the test case using a `defer`,
		 * when termination tried to access the channel in `AfterEach`, it would panic.
		 */
		var deferredOperation func()
		BeforeEach(func() {
			logging.SetLogLevel(logging.LogLevelDebug)
			CheckCache() // skips test with message if cache image is not available
			helpers.InitAllCacheClustersWithMessages()
			var err error
			messagingService, err = messaging.NewMessagingServiceBuilder().FromConfigurationProvider(helpers.DefaultCacheConfiguration()).Build()
			Expect(err).To(BeNil())
			err = messagingService.Connect()
			Expect(err).To(BeNil())
			receiver, err = messagingService.CreateDirectMessageReceiverBuilder().Build()
			Expect(err).To(BeNil())
			err = receiver.Start()
			Expect(err).To(BeNil())
			deferredOperation = nil
		})
		AfterEach(func() {
			var err error
			if receiver.IsRunning() {
				err = receiver.Terminate(0)
				Expect(err).To(BeNil())
			}
			Expect(receiver.IsRunning()).To(BeFalse())
			Expect(receiver.IsTerminated()).To(BeTrue())
			if messagingService.IsConnected() {
				err = messagingService.Disconnect()
				Expect(err).To(BeNil())
			}
			Expect(messagingService.IsConnected()).To(BeFalse())
			if deferredOperation != nil {
				deferredOperation()
			}
		})
		It("a direct receiver should get an error when trying to send an invalid cache request", func() {
			/* NOTE: This test also asserts that the receiver can terminate after a failed attempt to send a cache
			 * request.
			 */
			var cacheRequestID message.CacheRequestID = 0
			numExpectedCacheRequestsSent := 0
			numExpectedCacheRequestsFailed := 0
			numExpectedCacheRequestsSucceeded := 0
			trivialCacheName := "trivial cache name"
			trivialTopic := "trivial topic"
			strategy := resource.AsAvailable
			invalidCacheRequestConfig := helpers.GetInvalidCacheRequestConfig(strategy, trivialCacheName, trivialTopic)
			channel, err := receiver.RequestCachedAsync(invalidCacheRequestConfig, cacheRequestID)
			Expect(channel).To(BeNil())
			Expect(err).To(BeAssignableToTypeOf(&solace.InvalidConfigurationError{}))
			callback := func(solace.CacheResponse) {
				Fail("This callback function should never run!")
			}
			err = receiver.RequestCachedAsyncWithCallback(invalidCacheRequestConfig, cacheRequestID, callback)
			Expect(err).To(BeAssignableToTypeOf(&solace.InvalidConfigurationError{}))
			Expect(messagingService.Metrics().GetValue(metrics.CacheRequestsSent)).To(BeNumerically("==", numExpectedCacheRequestsSent))
			Expect(messagingService.Metrics().GetValue(metrics.CacheRequestsFailed)).To(BeNumerically("==", numExpectedCacheRequestsFailed))
			Expect(messagingService.Metrics().GetValue(metrics.CacheRequestsSucceeded)).To(BeNumerically("==", numExpectedCacheRequestsSucceeded))
		})
		It("a direct receiver should be able to submit multiple concurrent cache requests with the same cache request ID without error", func() {
			err := receiver.ReceiveAsync(func(_ message.InboundMessage) {})
			Expect(err).To(BeNil())
			/* NOTE: We don't need to run this test for both channel and callback types because we're only really
			 * testing the call to submit a cache request with duplicate cache request IDs. The method of
			 * processing the cache response should not be affected by duplicate cache request IDs since the ID is
			 * only used by the application for correlation, and not by the API. We do assert that we receive the
			 * cache response, but only as a means of ensuring that the cache request was sent properly in CCSMP.
			 */
			cacheRequestID := message.CacheRequestID(1)
			numExpectedCachedMessages := 3
			/* NOTE: delay will give us time to have concurrent cache requests with the same ID */
			delay := 2000
			topic := fmt.Sprintf("MaxMsgs%d/%s/data1", numExpectedCachedMessages, testcontext.Cache().Vpn)
			cacheName := fmt.Sprintf("MaxMsgs%d/delay=%d,", numExpectedCachedMessages, delay)
			cacheRequestConfig := resource.NewCachedMessageSubscriptionRequest(resource.AsAvailable, cacheName, resource.TopicSubscriptionOf(topic), int32(delay+1000), helpers.ValidMaxCachedMessages, helpers.ValidCachedMessageAge)
			channelOne, err := receiver.RequestCachedAsync(cacheRequestConfig, cacheRequestID)
			Expect(channelOne).ToNot(BeNil())
			Expect(err).To(BeNil())
			Eventually(func() uint64 { return messagingService.Metrics().GetValue(metrics.CacheRequestsSent) }).Should(BeNumerically("==", 1))
			Expect(messagingService.Metrics().GetValue(metrics.CacheRequestsFailed)).To(BeNumerically("==", 0))
			Expect(messagingService.Metrics().GetValue(metrics.CacheRequestsSucceeded)).To(BeNumerically("==", 0))

			channelTwo, err := receiver.RequestCachedAsync(cacheRequestConfig, cacheRequestID)
			Expect(channelTwo).ToNot(BeNil())
			Expect(err).To(BeNil())
			Eventually(func() uint64 { return messagingService.Metrics().GetValue(metrics.CacheRequestsSent) }).Should(BeNumerically("==", 2))
			Expect(messagingService.Metrics().GetValue(metrics.CacheRequestsFailed)).To(BeNumerically("==", 0))
			Expect(messagingService.Metrics().GetValue(metrics.CacheRequestsSucceeded)).To(BeNumerically("==", 0))

			/* NOTE: This just asserts that we didn't immediately get a failure response due to an error on send. The
			 * is intended to be extremely short, but otherwise of arbitrary value.
			 */
			Consistently(channelOne, "1ms").ShouldNot(Receive())
			Consistently(channelTwo, "1ms").ShouldNot(Receive())

			/* NOTE: Assert that the cache response was received. */
			var cacheResponse1 solace.CacheResponse
			Eventually(channelOne, delay+1000).Should(Receive(&cacheResponse1))
			Expect(cacheResponse1).ToNot(BeNil())
			var cacheResponse2 solace.CacheResponse
			Eventually(channelTwo, delay+1000).Should(Receive(&cacheResponse2))
			Expect(cacheResponse2).ToNot(BeNil())
			Expect(messagingService.Metrics().GetValue(metrics.CacheRequestsSent)).To(BeNumerically("==", 2))
			Expect(messagingService.Metrics().GetValue(metrics.CacheRequestsFailed)).To(BeNumerically("==", 0))
			Expect(messagingService.Metrics().GetValue(metrics.CacheRequestsSucceeded)).To(BeNumerically("==", 2))
		})
		It("a direct receiver should be able to submit multiple consecutive cache requests with the same cache request ID without error", func() {
			err := receiver.ReceiveAsync(func(message.InboundMessage) {})
			Expect(err).To(BeNil())
			cacheRequestID := message.CacheRequestID(1)
			numExpectedCachedMessages := 3
			topic := fmt.Sprintf("MaxMsgs%d/%s/data1", numExpectedCachedMessages, testcontext.Cache().Vpn)
			cacheName := fmt.Sprintf("MaxMsgs%d", numExpectedCachedMessages)
			cacheRequestConfig := helpers.GetValidCacheRequestConfig(resource.AsAvailable, cacheName, topic)

			channelOne, err := receiver.RequestCachedAsync(cacheRequestConfig, cacheRequestID)
			Expect(channelOne).ToNot(BeNil())
			Expect(err).To(BeNil())
			Eventually(func() uint64 { return messagingService.Metrics().GetValue(metrics.CacheRequestsSent) }, "5s").Should(BeNumerically("==", 1))
			var cacheResponseOne solace.CacheResponse
			Eventually(channelOne, "10s").Should(Receive(&cacheResponseOne))
			Expect(cacheResponseOne).ToNot(BeNil())
			Expect(messagingService.Metrics().GetValue(metrics.CacheRequestsFailed)).To(BeNumerically("==", 0))
			Expect(messagingService.Metrics().GetValue(metrics.CacheRequestsSucceeded)).To(BeNumerically("==", 1))

			channelTwo, err := receiver.RequestCachedAsync(cacheRequestConfig, cacheRequestID)
			Expect(channelTwo).ToNot(BeNil())
			Expect(err).To(BeNil())
			Eventually(func() uint64 { return messagingService.Metrics().GetValue(metrics.CacheRequestsSent) }, "5s").Should(BeNumerically("==", 2))
			var cacheResponseTwo solace.CacheResponse
			Eventually(channelTwo, "10s").Should(Receive(&cacheResponseTwo))
			Expect(cacheResponseTwo).ToNot(BeNil())
			Expect(messagingService.Metrics().GetValue(metrics.CacheRequestsFailed)).To(BeNumerically("==", 0))
			Expect(messagingService.Metrics().GetValue(metrics.CacheRequestsSucceeded)).To(BeNumerically("==", 2))
		})
		It("a direct receiver that tries to submit more than the maximum number of cache requests should get an IllegalStateError", func() {
			err := receiver.ReceiveAsync(func(message.InboundMessage) {})
			Expect(err).To(BeNil())
			maxCacheRequests := 1024
			/* NOTE: First we will fill the internal buffer, then we will try one more and assert an error */
			numExpectedCachedMessages := 3
			topic := fmt.Sprintf("MaxMsgs%d/%s/data1", numExpectedCachedMessages, testcontext.Cache().Vpn)
			cacheName := fmt.Sprintf("MaxMsgs%d", numExpectedCachedMessages)
			cacheRequestConfig := helpers.GetValidCacheRequestConfig(resource.AsAvailable, cacheName, topic)
			cacheResponseSignalChan := make(chan solace.CacheResponse)
			callback := func(cacheResponse solace.CacheResponse) {
				cacheResponseSignalChan <- cacheResponse
			}
			for i := 0; i <= maxCacheRequests; i++ {
				cacheRequestID := message.CacheRequestID(i)
				err := receiver.RequestCachedAsyncWithCallback(cacheRequestConfig, cacheRequestID, callback)
				Expect(err).To(BeNil())
			}
			/* NOTE: We only need to assert at the end of the loop because we only care about the state at this point.
			 * We assert that there are maxCacheRequests+1 successful/sent cache requests, because the max cache
			 * requests limit is based on an internal buffer whose oldest item is given to the callback, freeing up the
			 * additional slot.
			 * callback          buffer (assume buffer size 4 for example)       num cache requests sent/succeeded
			 * |*|                           |*|*|*|*|                                       5 = 4 + 1
			 */
			Eventually(func() uint64 { return messagingService.Metrics().GetValue(metrics.CacheRequestsSent) }).Should(BeNumerically("==", maxCacheRequests+1))
			Eventually(func() uint64 { return messagingService.Metrics().GetValue(metrics.CacheRequestsSucceeded) }).Should(BeNumerically("==", maxCacheRequests+1))

			err = receiver.RequestCachedAsyncWithCallback(cacheRequestConfig, message.CacheRequestID(maxCacheRequests+1), callback)
			Expect(err).To(BeAssignableToTypeOf(&solace.IllegalStateError{}))

			channel, err := receiver.RequestCachedAsync(cacheRequestConfig, message.CacheRequestID(maxCacheRequests+1))
			Expect(err).To(BeAssignableToTypeOf(&solace.IllegalStateError{}))
			Expect(channel).To(BeNil())
			/* NOTE: We need to clear the internal buffer so that we can terminate. */
			for i := 0; i <= maxCacheRequests; i++ {
				<-cacheResponseSignalChan
			}
		})
<<<<<<< HEAD
		It("cache request fails on expired timeout", func() {
			cacheRequestID := message.CacheRequestID(1)
			cacheName := "MaxMsgs3/delay=3500"
			topic := fmt.Sprintf("MaxMsgs3/%s/data1", testcontext.Cache().Vpn)
			cacheRequestConfig := resource.NewCachedMessageSubscriptionRequest(resource.CachedFirst, cacheName, resource.TopicSubscriptionOf(topic), 3000, helpers.ValidMaxCachedMessages, helpers.ValidCachedMessageAge)
			/* NOTE: Chan size 3 in case we get unexpected msgs to avoid hang in termination. */
			receivedMsgChan := make(chan message.InboundMessage, 3)
=======
		DescribeTable("cache request when there is no cached data available", func(strategy resource.CachedMessageSubscriptionStrategy, cacheResponseProcessStrategy helpers.CacheResponseProcessStrategy) {
			cacheRequestID := message.CacheRequestID(1)
			cacheName := "MaxMsgs1"
			topic := fmt.Sprintf("%s/%s/nodata", cacheName, testcontext.Cache().Vpn)
			var cacheRequestConfig resource.CachedMessageSubscriptionRequest
			switch strategy {
			case resource.AsAvailable:
				cacheRequestConfig = helpers.GetValidAsAvailableCacheRequestConfig(cacheName, topic)
			case resource.CachedOnly:
				cacheRequestConfig = helpers.GetValidCachedOnlyCacheRequestConfig(cacheName, topic)
			case resource.CachedFirst:
				cacheRequestConfig = helpers.GetValidCachedFirstCacheRequestConfig(cacheName, topic)
			case resource.LiveCancelsCached:
				cacheRequestConfig = helpers.GetValidLiveCancelsCachedRequestConfig(cacheName, topic)
			default:
				Fail("Got unrecognized cache request strategy")
			}
			/* NOTE: we don't expect to get a message, but having a buffer of 1 will mitigate the risk of this test
			 * hanging on terminate because the receiver callback has to write to the test buffer. The size is 1
			 * because if there is an error we expect MaxMsgs1 to return only 1 message.
			 */
			receivedMsgChan := make(chan message.InboundMessage, 1)
>>>>>>> 9596bbf3
			err := receiver.ReceiveAsync(func(msg message.InboundMessage) {
				receivedMsgChan <- msg
			})
			Expect(err).To(BeNil())
<<<<<<< HEAD
			channel, err := receiver.RequestCachedAsync(cacheRequestConfig, cacheRequestID)
			Expect(err).To(BeNil())
			Expect(channel).ToNot(BeNil())
			Consistently(channel, "2.5s").ShouldNot(Receive())
			var cacheResponse solace.CacheResponse
			Eventually(channel, "5s").Should(Receive(&cacheResponse))
			Expect(cacheResponse).ToNot(BeNil())
			/* EBP-25: Assert cache request ID. */
			/* EBP-26: Assert cache request outcome failed. */
			/* EBP-28: Assert CACHE_TIMEOUT sc and CACHE_INCOMPLETE rc in err. */
			Consistently(receivedMsgChan).ShouldNot(Receive())
			Expect(messagingService.Metrics().GetValue(metrics.DirectMessagesReceived)).To(BeNumerically("==", 0))
			Expect(messagingService.Metrics().GetValue(metrics.CacheRequestsSent)).To(BeNumerically("==", 1))
			Expect(messagingService.Metrics().GetValue(metrics.CacheRequestsFailed)).To(BeNumerically("==", 0))
			Expect(messagingService.Metrics().GetValue(metrics.CacheRequestsSucceeded)).To(BeNumerically("==", 0))
		})
=======
			var cacheResponse solace.CacheResponse
			switch cacheResponseProcessStrategy {
			case helpers.ProcessCacheResponseThroughChannel:
				channel, err := receiver.RequestCachedAsync(cacheRequestConfig, cacheRequestID)
				Expect(err).To(BeNil())
				Expect(channel).ToNot(BeNil())
				Eventually(func() uint64 { return messagingService.Metrics().GetValue(metrics.CacheRequestsSent) }, "10s").Should(BeNumerically("==", 1))
				Eventually(channel, "10s").Should(Receive(&cacheResponse))
			case helpers.ProcessCacheResponseThroughCallback:
				cacheResponseChan := make(chan solace.CacheResponse, 1)
				callback := func(cacheResponse solace.CacheResponse) {
					cacheResponseChan <- cacheResponse
				}
				err := receiver.RequestCachedAsyncWithCallback(cacheRequestConfig, cacheRequestID, callback)
				Expect(err).To(BeNil())
				Eventually(func() uint64 { return messagingService.Metrics().GetValue(metrics.CacheRequestsSent) }, "10s").Should(BeNumerically("==", 1))
				Eventually(cacheResponseChan, "10s").Should(Receive(&cacheResponse))
			default:
				Fail("Got unrecognized cache response process strategy")
			}
			Expect(cacheResponse).ToNot(BeNil())
			/* EBP-25: Assert response ID matches request ID. */
			/* EBP-26: Assert cache request outcome. */
			/* EBP-28: Assert response err. */
			Consistently(receivedMsgChan).ShouldNot(Receive())
		},
			Entry("with CachedFirst and channel", resource.CachedFirst, helpers.ProcessCacheResponseThroughChannel),
			Entry("with CachedFirst and callback", resource.CachedFirst, helpers.ProcessCacheResponseThroughCallback),
			Entry("with CachedOnly and channel", resource.CachedOnly, helpers.ProcessCacheResponseThroughChannel),
			Entry("with CachedOnly and callback", resource.CachedOnly, helpers.ProcessCacheResponseThroughCallback),
			Entry("with AsAvailable and channel", resource.AsAvailable, helpers.ProcessCacheResponseThroughChannel),
			Entry("with AsAvailable and callback", resource.AsAvailable, helpers.ProcessCacheResponseThroughCallback),
			Entry("with LiveCancelsCached and channel", resource.LiveCancelsCached, helpers.ProcessCacheResponseThroughChannel),
			Entry("with LiveCancelsCached and callback", resource.LiveCancelsCached, helpers.ProcessCacheResponseThroughCallback),
		)
		It("a cache request will return the expected number of cached messages based on configured cache message age", func() {
			cacheRequestID := message.CacheRequestID(1)
			cacheName := "MaxMsgs1"
			cacheTopic := fmt.Sprintf("%s/%s/data1", cacheName, testcontext.Cache().Vpn)
			/* NOTE: We're expecting to get 2 messages, 5 gives plenty of buffer in case of errors. */
			receivedMsgChan := make(chan message.InboundMessage, 5)
			err := receiver.ReceiveAsync(func(msg message.InboundMessage) {
				receivedMsgChan <- msg
			})
			/* NOTE: Cache request with max age `0` should retrieve all messages, in this case 1. */
			cacheRequestConfig := resource.NewCachedMessageSubscriptionRequest(resource.AsAvailable, cacheName, resource.TopicSubscriptionOf(cacheTopic), helpers.ValidCacheAccessTimeout, helpers.ValidMaxCachedMessages, int32(0))
			channel, err := receiver.RequestCachedAsync(cacheRequestConfig, cacheRequestID)
			Expect(err).To(BeNil())
			Expect(channel).ToNot(BeNil())
			var cacheResponse solace.CacheResponse
			Eventually(channel, "5s").Should(Receive(&cacheResponse))
			Expect(cacheResponse).ToNot(BeNil())
			/* EBP-25: Assert response ID matches request ID. */
			/* EBP-26: Assert response CacheRequestOutcome is Ok. */
			/* EBP-28: Assert response err is nil */
			var msg message.InboundMessage
			Eventually(receivedMsgChan, "5s").Should(Receive(&msg))
			Expect(msg).ToNot(BeNil())
			Expect(msg.GetDestinationName()).To(Equal(cacheTopic))
			id, ok := msg.GetCacheRequestID()
			Expect(ok).To(BeTrue())
			Expect(id).To(BeNumerically("==", cacheRequestID))
			/* EBP-21: Assert this is a cached message. */
			/* NOTE: Because we waited for the cache response, we only need to poll the data message channel
			 * instantaneously.
			 */
			Consistently(receivedMsgChan, "1ms").ShouldNot(Receive())

			/* NOTE: Cache request with max age `1` should receive no messages because we first wait for 2s. This
			 * guarantees that the cache instance was populated at least 2s ago, making its cached messages older
			 * than 1ms. Only messages 1ms or newer should be returned, so none should be returned.
			 */
			time.Sleep(time.Second * 2)
			cacheRequestConfig = resource.NewCachedMessageSubscriptionRequest(resource.AsAvailable, cacheName, resource.TopicSubscriptionOf(cacheTopic), helpers.ValidCacheAccessTimeout, helpers.ValidMaxCachedMessages, int32(1))
			channel, err = receiver.RequestCachedAsync(cacheRequestConfig, cacheRequestID)
			Expect(err).To(BeNil())
			Expect(channel).ToNot(BeNil())
			Eventually(channel, "5s").Should(Receive(&cacheResponse))
			Expect(cacheResponse).ToNot(BeNil())
			/* EBP-25: Assert response ID matches request ID. */
			/* EBP-26: Assert response CacheRequestOutcome. */
			/* EBP-28: Assert response err. */
			/* NOTE: Because we waited for the cache response, we only need to poll the data message channel
			 * instantaneously.
			 */
			Consistently(receivedMsgChan, "1ms").ShouldNot(Receive())

			/* NOTE: Cache request with max age `10000` should retrieve all messages, in this case 1. */
			cacheRequestConfig = resource.NewCachedMessageSubscriptionRequest(resource.AsAvailable, cacheName, resource.TopicSubscriptionOf(cacheTopic), helpers.ValidCacheAccessTimeout, helpers.ValidMaxCachedMessages, int32(10000))
			channel, err = receiver.RequestCachedAsync(cacheRequestConfig, cacheRequestID)
			Expect(err).To(BeNil())
			Expect(channel).ToNot(BeNil())
			Eventually(channel, "5s").Should(Receive(&cacheResponse))
			Expect(cacheResponse).ToNot(BeNil())
			/* EBP-25: Assert response ID matches request ID. */
			/* EBP-26: Assert response CacheRequestOutcome is Ok. */
			/* EBP-28: Assert response err is nil */
			Eventually(receivedMsgChan, "5s").Should(Receive(&msg))
			Expect(msg).ToNot(BeNil())
			Expect(msg.GetDestinationName()).To(Equal(cacheTopic))
			id, ok = msg.GetCacheRequestID()
			Expect(ok).To(BeTrue())
			/* EBP-21: Assert this is a cached message. */
			/* NOTE: Because we waited for the cache response, we only need to poll the data message channel
			 * instantaneously.
			 */
			Consistently(receivedMsgChan, "1ms").ShouldNot(Receive())
			Expect(id).To(BeNumerically("==", cacheRequestID))
		})
		DescribeTable("long running cache requests with live data queue and live data to fill", func(cacheResponseProcessStrategy helpers.CacheResponseProcessStrategy) {
			numExpectedCachedMessages := 3
			numExpectedLiveMessages := 100000
			delay := 10000
			numExpectedReceivedMessages := numExpectedCachedMessages + numExpectedLiveMessages
			receivedMsgChan := make(chan message.InboundMessage, numExpectedReceivedMessages)
			err := receiver.ReceiveAsync(func(msg message.InboundMessage) {
				receivedMsgChan <- msg
			})
			Expect(err).To(BeNil())
			cacheName := fmt.Sprintf("MaxMsgs%d/delay=%d,msgs=%d", numExpectedCachedMessages, delay, numExpectedLiveMessages)
			topic := fmt.Sprintf("MaxMsgs%d/%s/data1", numExpectedCachedMessages, testcontext.Cache().Vpn)
			cacheRequestID := message.CacheRequestID(1)
			cacheRequestConfig := resource.NewCachedMessageSubscriptionRequest(resource.CachedFirst, cacheName, resource.TopicSubscriptionOf(topic), 45000, 0, 50000)
			var cacheResponse solace.CacheResponse
			/* NOTE: We need to wait for longer than usual for the cache response (10s) since the cache response is
			 * given to the application only after all messages related to the cache request have been received by
			 * the API. Since 100000 live messages are being received as a part of the cache response, the cache
			 * response ends up taking a lot longer.
			 */
			switch cacheResponseProcessStrategy {
			case helpers.ProcessCacheResponseThroughCallback:
				channel := make(chan solace.CacheResponse, 1)
				callback := func(cacheResponse solace.CacheResponse) {
					channel <- cacheResponse
				}
				err = receiver.RequestCachedAsyncWithCallback(cacheRequestConfig, cacheRequestID, callback)
				Expect(err).To(BeNil())
				Eventually(func() uint64 { return messagingService.Metrics().GetValue(metrics.CacheRequestsSent) }).Should(BeNumerically("==", 1))
				Consistently(channel, "9.5s").ShouldNot(Receive())
				Eventually(channel, "10s").Should(Receive(&cacheResponse))
			case helpers.ProcessCacheResponseThroughChannel:
				channel, err := receiver.RequestCachedAsync(cacheRequestConfig, cacheRequestID)
				Expect(err).To(BeNil())
				Expect(channel).ToNot(BeNil())
				Consistently(channel, "9.5s").ShouldNot(Receive(&cacheResponse))
				Eventually(channel, "10s").Should(Receive(&cacheResponse))
			default:
				Fail("Got unexpected cache response process strategy")
			}
			Expect(cacheResponse).ToNot(BeNil())
			/* EBP-25: Assert cache request ID from response is the same as the request */
			/* EBP-26: Assert cache request Outcome is Ok. */
			/* EBP-28: Assert error from cache response is nil */

			/* NOTE: Check the cached messages first. */
			for i := 0; i < numExpectedCachedMessages; i++ {
				var msg message.InboundMessage
				Eventually(receivedMsgChan).Should(Receive(&msg), fmt.Sprintf("Timed out waiting to receive message %d of %d", i, numExpectedLiveMessages))
				Expect(msg).ToNot(BeNil())
				Expect(msg.GetDestinationName()).To(Equal(topic))
				id, ok := msg.GetCacheRequestID()
				Expect(ok).To(BeTrue())
				Expect(id).To(BeNumerically("==", cacheRequestID))
				/* EBP-21: Assert that this message is a cached message. */
			}
			/* NOTE: Check the live messages second. */
			for i := 0; i < numExpectedLiveMessages; i++ {
				var msg message.InboundMessage
				Eventually(receivedMsgChan).Should(Receive(&msg), fmt.Sprintf("Timed out waiting to receive message %d of %d", i, numExpectedLiveMessages))
				Expect(msg).ToNot(BeNil())
				Expect(msg.GetDestinationName()).To(Equal(topic))
				id, ok := msg.GetCacheRequestID()
				Expect(ok).To(BeFalse())
				Expect(id).To(BeNumerically("==", 0))
				/* EBP-21: Assert that this is a live message */
			}
		},
			Entry("with channel", helpers.ProcessCacheResponseThroughChannel),
			Entry("with callback", helpers.ProcessCacheResponseThroughCallback),
		)
>>>>>>> 9596bbf3
		It("cache request requires messages from multiple clusters, but one cluster is shut down", func() {
			cacheRequestID := message.CacheRequestID(1)
			numExpectedMessages := 3
			cacheName := fmt.Sprintf("MaxMsgs%d/inc=badCacheCluster", numExpectedMessages)
			topic := fmt.Sprintf("MaxMsgs%d/%s/data1", numExpectedMessages, testcontext.Cache().Vpn)
			cacheRequestConfig := resource.NewCachedMessageSubscriptionRequest(resource.CachedFirst, cacheName, resource.TopicSubscriptionOf(topic), 10000, helpers.ValidMaxCachedMessages, helpers.ValidCachedMessageAge)
			receivedMsgChan := make(chan message.InboundMessage, 3)
			err := receiver.ReceiveAsync(func(msg message.InboundMessage) {
				receivedMsgChan <- msg
			})
			Expect(err).To(BeNil())
			channel, err := receiver.RequestCachedAsync(cacheRequestConfig, cacheRequestID)
			Expect(err).To(BeNil())
			Expect(channel).ToNot(BeNil())
			Eventually(func() uint64 { return messagingService.Metrics().GetValue(metrics.CacheRequestsSent) }, "10s").Should(BeNumerically("==", 1))
			var cacheResponse solace.CacheResponse
			Eventually(channel, "15s").Should(Receive(&cacheResponse))
			Expect(cacheResponse).ToNot(BeNil())
			/* EBP-25: Assert response ID matched request ID. */
			/* EBP-26: Assert CacheRequestOutcome is Failed. */
			/* EBP-28: Assert err contains CACHE_TIMEOUT sc and CACHE_INCOMPLETE rc. */
			for i := 0; i < numExpectedMessages; i++ {
				var msg message.InboundMessage
				Eventually(receivedMsgChan).Should(Receive(&msg))
				Expect(msg).ToNot(BeNil())
				Expect(msg.GetDestinationName()).To(Equal(topic))
				id, ok := msg.GetCacheRequestID()
				Expect(ok).To(BeTrue())
				Expect(id).To(BeNumerically("==", cacheRequestID))
				/* EBP-21: Assert this is a cached message */
			}
		})
		DescribeTable("a cache request should retrieve at most the configured number of maxCachedMessages", func(configuredMaxMessages int32, expectedMessages int, strategy resource.CachedMessageSubscriptionStrategy) {
			/* NOTE: We make a chan twice the size of what we expect is necessary, so that if we do get additional
			 * messages they will immediately be available and not race with the channel read at the end of the
			 * test.
			 */
			receivedMsgChan := make(chan message.InboundMessage, expectedMessages*2)
			err := receiver.ReceiveAsync(func(msg message.InboundMessage) {
				receivedMsgChan <- msg
			})
			cacheRequestID := message.CacheRequestID(1)
			cacheName := fmt.Sprintf("MaxMsgs%d", expectedMessages)
			cacheTopic := fmt.Sprintf("%s/%s/data1", cacheName, testcontext.Cache().Vpn)
			cacheReqeustConfig := resource.NewCachedMessageSubscriptionRequest(strategy, cacheName, resource.TopicSubscriptionOf(cacheTopic), helpers.ValidCacheAccessTimeout, configuredMaxMessages, helpers.ValidCachedMessageAge)
			cacheResponseChan, err := receiver.RequestCachedAsync(cacheReqeustConfig, cacheRequestID)
			Expect(err).To(BeNil())
			var response solace.CacheResponse
			Eventually(cacheResponseChan, "5s").Should(Receive(&response))
			Expect(response).ToNot(BeNil())
			/* EBP-25: Assert response ID matches request ID. */
			/* EBP-26: Assert CacheRequestOutcome.Ok */
			/* EBP-28: Assert err from response is nil */
			for i := 0; i < expectedMessages; i++ {
				var msg message.InboundMessage
				Eventually(receivedMsgChan, "5s").Should(Receive(&msg))
				Expect(msg).ToNot(BeNil())
				Expect(msg.GetDestinationName()).To(Equal(cacheTopic))
				id, ok := msg.GetCacheRequestID()
				Expect(ok).To(BeTrue())
				Expect(id).To(BeNumerically("==", cacheRequestID))
				/* EBP-21: Assert this is a cached message. */
			}
			/* NOTE: Asserts that the channel is empty, that we did not receive more cached messages than expected.
			 * We can assume that if we were going to receive more messages they would already be in the channel
			 * since we already received the cache response, and the cache response is not passed to the application
			 * before the data messages.
			 */
			Consistently(receivedMsgChan, "10ms").ShouldNot(Receive())
		},
			Entry("with maxMessages 1", int32(1), 1, resource.AsAvailable),
			Entry("with maxMessages 3", int32(3), 3, resource.AsAvailable),
			Entry("with maxMessages 10", int32(10), 10, resource.AsAvailable),
			Entry("with maxMessages 0", int32(0), 10, resource.AsAvailable),
			Entry("with maxMessages 1", int32(1), 1, resource.CachedFirst),
			Entry("with maxMessages 3", int32(3), 3, resource.CachedFirst),
			Entry("with maxMessages 10", int32(10), 10, resource.CachedFirst),
			Entry("with maxMessages 0", int32(0), 10, resource.CachedFirst),
			Entry("with maxMessages 1", int32(1), 1, resource.CachedOnly),
			Entry("with maxMessages 3", int32(3), 3, resource.CachedOnly),
			Entry("with maxMessages 10", int32(10), 10, resource.CachedOnly),
			Entry("with maxMessages 0", int32(0), 10, resource.CachedOnly),
			Entry("with maxMessages 1", int32(1), 1, resource.LiveCancelsCached),
			Entry("with maxMessages 3", int32(3), 3, resource.LiveCancelsCached),
			Entry("with maxMessages 10", int32(10), 10, resource.LiveCancelsCached),
			Entry("with maxMessages 0", int32(0), 10, resource.LiveCancelsCached),
		)
		DescribeTable("long running cache requests with live data queue and live data to fill", func(cacheResponseProcessStrategy helpers.CacheResponseProcessStrategy) {
			numExpectedCachedMessages := 3
			numExpectedLiveMessages := 100000
			delay := 10000
			numExpectedReceivedMessages := numExpectedCachedMessages + numExpectedLiveMessages
			receivedMsgChan := make(chan message.InboundMessage, numExpectedReceivedMessages)
			err := receiver.ReceiveAsync(func(msg message.InboundMessage) {
				receivedMsgChan <- msg
			})
			Expect(err).To(BeNil())
			cacheName := fmt.Sprintf("MaxMsgs%d/delay=%d,msgs=%d", numExpectedCachedMessages, delay, numExpectedLiveMessages)
			topic := fmt.Sprintf("MaxMsgs%d/%s/data1", numExpectedCachedMessages, testcontext.Cache().Vpn)
			cacheRequestID := message.CacheRequestID(1)
			cacheRequestConfig := resource.NewCachedMessageSubscriptionRequest(resource.CachedFirst, cacheName, resource.TopicSubscriptionOf(topic), 45000, 0, 50000)
			var cacheResponse solace.CacheResponse
			/* NOTE: We need to wait for longer than usual for the cache response (10s) since the cache response is
			 * given to the application only after all messages related to the cache request have been received by
			 * the API. Since 100000 live messages are being received as a part of the cache response, the cache
			 * response ends up taking a lot longer.
			 */
			switch cacheResponseProcessStrategy {
			case helpers.ProcessCacheResponseThroughCallback:
				channel := make(chan solace.CacheResponse, 1)
				callback := func(cacheResponse solace.CacheResponse) {
					channel <- cacheResponse
				}
				err = receiver.RequestCachedAsyncWithCallback(cacheRequestConfig, cacheRequestID, callback)
				Expect(err).To(BeNil())
				Eventually(func() uint64 { return messagingService.Metrics().GetValue(metrics.CacheRequestsSent) }).Should(BeNumerically("==", 1))
				Consistently(channel, "9.5s").ShouldNot(Receive())
				Eventually(channel, "10s").Should(Receive(&cacheResponse), GetCacheStatsAsString(messagingService))
			case helpers.ProcessCacheResponseThroughChannel:
				channel, err := receiver.RequestCachedAsync(cacheRequestConfig, cacheRequestID)
				Expect(err).To(BeNil())
				Expect(channel).ToNot(BeNil())
				Consistently(channel, "9.5s").ShouldNot(Receive(&cacheResponse))
				Eventually(channel, "10s").Should(Receive(&cacheResponse), GetCacheStatsAsString(messagingService))
			default:
				Fail("Got unexpected cache response process strategy")
			}
			Expect(cacheResponse).ToNot(BeNil())
			/* EBP-25: Assert cache request ID from response is the same as the request */
			/* EBP-26: Assert cache request Outcome is Ok. */
			/* EBP-28: Assert error from cache response is nil */
			/* NOTE: Check the cached messages first. */
			for i := 0; i < numExpectedCachedMessages; i++ {
				var msg message.InboundMessage
				Eventually(receivedMsgChan).Should(Receive(&msg), fmt.Sprintf("Timed out waiting to receive message %d of %d", i, numExpectedLiveMessages))
				Expect(msg).ToNot(BeNil())
				Expect(msg.GetDestinationName()).To(Equal(topic))
				id, ok := msg.GetCacheRequestID()
				Expect(ok).To(BeTrue())
				Expect(id).To(BeNumerically("==", cacheRequestID))
				/* EBP-21: Assert that this message is a cached message. */
			}
			/* NOTE: Check the live messages second. */
			for i := 0; i < numExpectedLiveMessages; i++ {
				var msg message.InboundMessage
				Eventually(receivedMsgChan).Should(Receive(&msg), fmt.Sprintf("Timed out waiting to receive message %d of %d", i, numExpectedLiveMessages))
				Expect(msg).ToNot(BeNil())
				Expect(msg.GetDestinationName()).To(Equal(topic))
				id, ok := msg.GetCacheRequestID()
				Expect(ok).To(BeFalse())
				Expect(id).To(BeNumerically("==", 0))
				/* EBP-21: Assert that this is a live message */
			}
		},
			Entry("with channel", helpers.ProcessCacheResponseThroughChannel),
			Entry("with callback", helpers.ProcessCacheResponseThroughCallback),
		)
		DescribeTable("wildcard request are rejected with error of not live data flow on live data queue",
			func(cacheRequestStrategy resource.CachedMessageSubscriptionStrategy, cacheResponseProcessStrategy helpers.CacheResponseProcessStrategy) {
				numExpectedCachedMessages := 3
				cacheRequestID := message.CacheRequestID(1)
				cacheName := fmt.Sprintf("MaxMsgs%d", numExpectedCachedMessages)
				topic := fmt.Sprintf("%s/%s/>", cacheName, testcontext.Cache().Vpn)
				var cacheRequestConfig resource.CachedMessageSubscriptionRequest
				switch cacheRequestStrategy {
				case resource.LiveCancelsCached:
					cacheRequestConfig = helpers.GetValidLiveCancelsCachedRequestConfig(cacheName, topic)
				case resource.CachedFirst:
					cacheRequestConfig = helpers.GetValidCachedFirstCacheRequestConfig(cacheName, topic)
				default:
					Fail("Got unexpected cacheRequestStrategy")
				}
				switch cacheResponseProcessStrategy {
				case helpers.ProcessCacheResponseThroughChannel:
					channel, err := receiver.RequestCachedAsync(cacheRequestConfig, cacheRequestID)
					Expect(err).To(BeAssignableToTypeOf(&solace.InvalidConfigurationError{}))
					Expect(channel).To(BeNil())
				case helpers.ProcessCacheResponseThroughCallback:
					err := receiver.RequestCachedAsyncWithCallback(cacheRequestConfig, cacheRequestID, func(solace.CacheResponse) {})
					Expect(err).To(BeAssignableToTypeOf(&solace.InvalidConfigurationError{}))
				default:
					Fail("Got unexpected cacheResponseProcessStrategy %d", cacheResponseProcessStrategy)
				}
				Expect(messagingService.Metrics().GetValue(metrics.CacheRequestsSucceeded)).To(BeNumerically("==", 0))
				Expect(messagingService.Metrics().GetValue(metrics.CacheRequestsSent)).To(BeNumerically("==", 0))
				Expect(messagingService.Metrics().GetValue(metrics.CacheRequestsFailed)).To(BeNumerically("==", 0))
			},
			Entry("with cache response strategy channel", resource.CachedFirst, helpers.ProcessCacheResponseThroughChannel),
			Entry("with cache response strategy channel", resource.LiveCancelsCached, helpers.ProcessCacheResponseThroughChannel),
			Entry("with cache response strategy callback", resource.LiveCancelsCached, helpers.ProcessCacheResponseThroughCallback),
			Entry("with cache response strategy callback", resource.CachedFirst, helpers.ProcessCacheResponseThroughCallback),
		)
		DescribeTable("cache requests with wildcard topic with live data flowthrough",
			func(topic string, cacheResponseProcessStrategy helpers.CacheResponseProcessStrategy) {
				topic = fmt.Sprintf(topic, testcontext.Cache().Vpn)
				cacheName := "MaxMsgs1"
				var numExpectedCachedMessages int
				if strings.Contains(topic, cacheName) {
					// Includes MaxMsgs1/*/data1(1), MaxMsgs1/*/data2(1)
					numExpectedCachedMessages = 2
				} else {
					// Includes MaxMsgs1/*/data1(1), MaxMsgs3/*/data1(3), MaxMsgs10/*/data1(10)
					numExpectedCachedMessages = 14
				}
				cacheRequestID := message.CacheRequestID(1)
				cacheRequestConfig := helpers.GetValidAsAvailableCacheRequestConfig(cacheName, topic)
				receivedMsgChan := make(chan message.InboundMessage, numExpectedCachedMessages*10)
				err := receiver.ReceiveAsync(func(msg message.InboundMessage) {
					receivedMsgChan <- msg
				})
				var cacheResponse solace.CacheResponse
				switch cacheResponseProcessStrategy {
				case helpers.ProcessCacheResponseThroughChannel:
					channel, err := receiver.RequestCachedAsync(cacheRequestConfig, cacheRequestID)
					Expect(err).To(BeNil())
					Expect(channel).ToNot(BeNil())
					Eventually(func() uint64 { return messagingService.Metrics().GetValue(metrics.CacheRequestsSent) }, "5s").Should(BeNumerically("==", 1))
					Eventually(channel, "5s").Should(Receive(&cacheResponse))
				case helpers.ProcessCacheResponseThroughCallback:
					channel := make(chan solace.CacheResponse, 1)
					callback := func(cacheResponse solace.CacheResponse) {
						channel <- cacheResponse
					}
					err = receiver.RequestCachedAsyncWithCallback(cacheRequestConfig, cacheRequestID, callback)
					Expect(err).To(BeNil())
					Eventually(func() uint64 { return messagingService.Metrics().GetValue(metrics.CacheRequestsSent) }, "5s").Should(BeNumerically("==", 1))
					Eventually(channel, "5s").Should(Receive(&cacheResponse))
				default:
					Fail("Got unrecognized cacheRequestStrategy")
				}
				Expect(cacheResponse).ToNot(BeNil())
				/* EBP-25: Assert that the cache request from the response matches the request. */
				/* EBP-26: Assert that the CacheRequestOutcome is Ok. */
				/* EBP-28: Assert the err from the cache response is nil */
				for i := 0; i < numExpectedCachedMessages; i++ {
					var msg message.InboundMessage
					Eventually(receivedMsgChan).Should(Receive(&msg))
					Expect(msg).ToNot(BeNil())
					id, ok := msg.GetCacheRequestID()
					Expect(ok).To(BeTrue())
					Expect(id).To(BeNumerically("==", cacheRequestID))
					/* EBP-21: Assert that this message is a cached message. */
				}
			},
			Entry("wildcard topic 1 with channel", "MaxMsgs*/%s/data1", helpers.ProcessCacheResponseThroughChannel),
			Entry("wildcard topic 1 with callback", "MaxMsgs*/%s/data1", helpers.ProcessCacheResponseThroughCallback),
			Entry("wildcard topic 2 with channel", "MaxMsgs1/%s/*", helpers.ProcessCacheResponseThroughChannel),
			Entry("wildcard topic 2 with callback", "MaxMsgs1/%s/*", helpers.ProcessCacheResponseThroughCallback),
			Entry("wildcard topic 3 with channl", "MaxMsgs1/%s/>", helpers.ProcessCacheResponseThroughChannel),
			Entry("wildcard topic 3 with callback", "MaxMsgs1/%s/>", helpers.ProcessCacheResponseThroughCallback),
		)
		DescribeTable("a direct receiver should be able to submit a valid cache request, receive a response, and terminate",
			func(strategy resource.CachedMessageSubscriptionStrategy, cacheResponseProcessStrategy helpers.CacheResponseProcessStrategy) {
				logging.SetLogLevel(logging.LogLevelDebug)
				strategyString := ""
				numExpectedCachedMessages := 3
				numExpectedLiveMessages := 1
				numSentCacheRequests := 1
				numExpectedCacheResponses := numSentCacheRequests
				numExpectedSentMessages := 0
				totalMessagesReceived := 0
				numExpectedReceivedMessages := numExpectedSentMessages
				switch strategy {
				case resource.AsAvailable:
					strategyString = "AsAvailable"
					numExpectedReceivedMessages += numExpectedCachedMessages
					numExpectedReceivedMessages += numExpectedLiveMessages
				case resource.LiveCancelsCached:
					strategyString = "LiveCancelsCached"
					numExpectedReceivedMessages += numExpectedLiveMessages
				case resource.CachedFirst:
					strategyString = "CachedFirst"
					numExpectedReceivedMessages += numExpectedCachedMessages
					numExpectedReceivedMessages += numExpectedLiveMessages
				case resource.CachedOnly:
					strategyString = "CachedOnly"
					numExpectedReceivedMessages += numExpectedCachedMessages
				}
				numExpectedSentDirectMessages := numSentCacheRequests + numExpectedSentMessages
				topic := fmt.Sprintf("MaxMsgs%d/%s/data1", numExpectedCachedMessages, testcontext.Cache().Vpn)
				cacheName := fmt.Sprintf("MaxMsgs%d/delay=2000,msgs=%d", numExpectedCachedMessages, numExpectedLiveMessages)
				cacheRequestConfig := helpers.GetValidCacheRequestConfig(strategy, cacheName, topic)
				cacheRequestID := message.CacheRequestID(1)
				receivedMsgChan := make(chan message.InboundMessage, 3)
				defer close(receivedMsgChan)
				receiver.ReceiveAsync(func(msg message.InboundMessage) {
					receivedMsgChan <- msg
				})
				switch cacheResponseProcessStrategy {
				case helpers.ProcessCacheResponseThroughChannel:
					cacheResponseChan, err := receiver.RequestCachedAsync(cacheRequestConfig, cacheRequestID)
					Expect(err).To(BeNil())
					Eventually(func() uint64 { return messagingService.Metrics().GetValue(metrics.CacheRequestsSent) }, "10s").Should(BeNumerically("==", numSentCacheRequests))
					for i := 0; i < numExpectedCacheResponses; i++ {
						Eventually(cacheResponseChan, "10s").Should(Receive())
					}
				case helpers.ProcessCacheResponseThroughCallback:
					cacheResponseSignalChan := make(chan solace.CacheResponse, 1)
					deferredOperation = func() { close(cacheResponseSignalChan) }
					cacheResponseCallback := func(cacheResponse solace.CacheResponse) {
						cacheResponseSignalChan <- cacheResponse
					}
					err := receiver.RequestCachedAsyncWithCallback(cacheRequestConfig, cacheRequestID, cacheResponseCallback)
					Expect(err).To(BeNil())
					Eventually(func() uint64 { return messagingService.Metrics().GetValue(metrics.CacheRequestsSent) }, "10s").Should(BeNumerically("==", numSentCacheRequests))
					for i := 0; i < numExpectedCacheResponses; i++ {
						Eventually(cacheResponseSignalChan, "10s").Should(Receive())
					}
				default:
					Fail(fmt.Sprintf("Got unexpected CacheResponseProcessStrategy %d", cacheResponseProcessStrategy))
				}
				for i := 0; i < numExpectedReceivedMessages; i++ {
					Eventually(receivedMsgChan, "10s").Should(Receive(), fmt.Sprintf("Timed out waiting to receive %d of %d messages", i, numExpectedReceivedMessages))
					totalMessagesReceived++
				}
				Expect(messagingService.Metrics().GetValue(metrics.CacheRequestsSent)).To(BeNumerically("==", numSentCacheRequests), fmt.Sprintf("CacheRequestsSent for %s was wrong", strategyString))
				Expect(messagingService.Metrics().GetValue(metrics.CacheRequestsSucceeded)).To(BeNumerically("==", numSentCacheRequests), fmt.Sprintf("CacheRequestsSucceeded for %s was wrong", strategyString))
				Expect(messagingService.Metrics().GetValue(metrics.CacheRequestsFailed)).To(BeNumerically("==", 0), fmt.Sprintf("CacheRequestsFailed for %s was wrong", strategyString))
				Expect(messagingService.Metrics().GetValue(metrics.DirectMessagesSent)).To(BeNumerically("==", numExpectedSentDirectMessages), fmt.Sprintf("DirectMessagesSent for %s was wrong", strategyString))
				Expect(totalMessagesReceived).To(BeNumerically("==", numExpectedReceivedMessages))
			},
			Entry("test cache RR for valid AsAvailable with channel", resource.AsAvailable, helpers.ProcessCacheResponseThroughChannel),
			Entry("test cache RR for valid AsAvailable with callback", resource.AsAvailable, helpers.ProcessCacheResponseThroughCallback),
			Entry("test cache RR for valid CachedFirst with channel", resource.CachedFirst, helpers.ProcessCacheResponseThroughChannel),
			Entry("test cache RR for valid CachedFirst with callback", resource.CachedFirst, helpers.ProcessCacheResponseThroughCallback),
			Entry("test cache RR for valid CachedOnly with channel", resource.CachedOnly, helpers.ProcessCacheResponseThroughChannel),
			Entry("test cache RR for valid CachedOnly with callback", resource.CachedOnly, helpers.ProcessCacheResponseThroughCallback),
			Entry("test cache RR for valid LiveCancelsCached with channel", resource.LiveCancelsCached, helpers.ProcessCacheResponseThroughChannel),
			Entry("test cache RR for valid LivCancelsCached  with callback", resource.LiveCancelsCached, helpers.ProcessCacheResponseThroughCallback),
		)
		DescribeTable("asynchronous cache request with live data",
			func(strategy resource.CachedMessageSubscriptionStrategy, cacheResponseProcessStrategy helpers.CacheResponseProcessStrategy) {
				logging.SetLogLevel(logging.LogLevelDebug)
				strategyString := ""
				numExpectedCachedMessages := 3
				numExpectedLiveMessages := 1
				numSentCacheRequests := 1
				numExpectedCacheResponses := numSentCacheRequests
				numExpectedSentMessages := 0
				numExpectedReceivedMessages := numExpectedSentMessages
				switch strategy {
				case resource.AsAvailable:
					strategyString = "AsAvailable"
					numExpectedReceivedMessages += numExpectedCachedMessages
					numExpectedReceivedMessages += numExpectedLiveMessages
				case resource.LiveCancelsCached:
					strategyString = "LiveCancelsCached"
					numExpectedReceivedMessages += numExpectedLiveMessages
				case resource.CachedFirst:
					strategyString = "CachedFirst"
					numExpectedReceivedMessages += numExpectedCachedMessages
					numExpectedReceivedMessages += numExpectedLiveMessages
				case resource.CachedOnly:
					strategyString = "CachedOnly"
					numExpectedReceivedMessages += numExpectedCachedMessages
				}
				numExpectedSentDirectMessages := numSentCacheRequests + numExpectedSentMessages
				topic := fmt.Sprintf("MaxMsgs%d/%s/data1", numExpectedCachedMessages, testcontext.Cache().Vpn)
				cacheName := fmt.Sprintf("MaxMsgs%d/delay=2000,msgs=%d", numExpectedCachedMessages, numExpectedLiveMessages)
				cacheRequestConfig := helpers.GetValidCacheRequestConfig(strategy, cacheName, topic)
				cacheRequestID := message.CacheRequestID(1)
				receivedMsgChan := make(chan message.InboundMessage, 3)
				defer close(receivedMsgChan)
				receiver.ReceiveAsync(func(msg message.InboundMessage) {
					receivedMsgChan <- msg
				})

				var waitForCacheResponses func()
				var waitForLiveMessage = func() {
					var msg message.InboundMessage
					Eventually(receivedMsgChan).Should(Receive(&msg))
					Expect(msg).ToNot(BeNil())
					Expect(msg.GetDestinationName()).To(Equal(topic))
					id, ok := msg.GetCacheRequestID()
					Expect(ok).To(BeFalse())
					Expect(id).To(BeNumerically("==", 0))
					/* EBP-21: Assert that this message is a live message. */
				}
				var waitForCachedMessages = func() {
					var msg message.InboundMessage
					for i := 0; i < numExpectedCachedMessages; i++ {
						Eventually(receivedMsgChan, "10s").Should(Receive(&msg), fmt.Sprintf("Timed out waiting for %d of %d messages", i, numExpectedCachedMessages))
						Expect(msg).ToNot(BeNil())
						Expect(msg.GetDestinationName()).To(Equal(topic))
						id, ok := msg.GetCacheRequestID()
						Expect(ok).To(BeTrue())
						Expect(id).To(BeNumerically("==", cacheRequestID))
						/* EBP-21: Assert that this message is a cached message. */
					}
				}
				switch cacheResponseProcessStrategy {
				case helpers.ProcessCacheResponseThroughChannel:
					cacheResponseChan, err := receiver.RequestCachedAsync(cacheRequestConfig, cacheRequestID)
					Expect(err).To(BeNil())
					waitForCacheResponses = func() {
						var cacheResponse solace.CacheResponse
						for i := 0; i < numExpectedCacheResponses; i++ {
							Eventually(cacheResponseChan, "2s").Should(Receive(&cacheResponse))
							Expect(cacheResponse).ToNot(BeNil())
							/* EBP-25: Assert that this cache response has the same cache request ID as the
							 * submitted cache request.*/
							/* EBP-26: Assert that this cache response has CachRequestOutcome.Ok. */
							/* EBP-28: Assert that the error in this cache response is nil. */
						}
					}
				case helpers.ProcessCacheResponseThroughCallback:
					cacheResponseSignalChan := make(chan solace.CacheResponse, 1)
					deferredOperation = func() { close(cacheResponseSignalChan) }
					cacheResponseCallback := func(cacheResponse solace.CacheResponse) {
						cacheResponseSignalChan <- cacheResponse
					}
					err := receiver.RequestCachedAsyncWithCallback(cacheRequestConfig, cacheRequestID, cacheResponseCallback)
					Expect(err).To(BeNil())
					waitForCacheResponses = func() {
						var cacheResponse solace.CacheResponse
						for i := 0; i < numExpectedCacheResponses; i++ {
							Eventually(cacheResponseSignalChan, "10s").Should(Receive(&cacheResponse))
							Expect(cacheResponse).ToNot(BeNil())
							/* EBP-25: Assert that this cache response has the same cache request ID as the
							 * submitted cache request.*/
							/* EBP-26: Assert that this cache response has CachRequestOutcome.Ok. */
							/* EBP-28: Assert that the error in this cache response is nil. */
						}
					}
				default:
					Fail(fmt.Sprintf("Got unexpected CacheResponseProcessStrategy %d", cacheResponseProcessStrategy))
				}
				Eventually(func() uint64 { return messagingService.Metrics().GetValue(metrics.CacheRequestsSent) }, "10s").Should(BeNumerically("==", numSentCacheRequests))
				switch strategy {
				case resource.AsAvailable:
					waitForLiveMessage()
					Consistently(receivedMsgChan, "500ms").ShouldNot(Receive())
					waitForCacheResponses()
					waitForCachedMessages()
				case resource.LiveCancelsCached:
					waitForLiveMessage()
					waitForCacheResponses()
					/* NOTE: We only need to poll for 1ms, because if the API were going to give us cached
					 * messages, they would already be on the queue by the time we go to this assertion.
					 */
					Consistently(receivedMsgChan, "1ms").ShouldNot(Receive())
				case resource.CachedFirst:
					/* NOTE: we wait for 1500 ms since the delay is 2000 ms, and we want to allow a bit of room
					 * in the waiter so that we don't wait to long. Waiting past the delay would race with the
					 * reception of the cache response, coinciding with receivedMsgChan receiving
					 * cached data messages. This coincidence would cause the `Consistently` assertion to fail.
					 */
					Consistently(receivedMsgChan, "1500ms").ShouldNot(Receive())
					waitForCacheResponses()
					waitForCachedMessages()
					waitForLiveMessage()
				case resource.CachedOnly:
					Consistently(receivedMsgChan, "1500ms").ShouldNot(Receive())
					waitForCacheResponses()
					waitForCachedMessages()
					/* NOTE: We don't bother polling to confirm that no more data messages are being received,
					 * because the only other message that could be expected is the live message pulished by
					 * the proxy before the cache request reached the cache instance. That data message would
					 * have reached the API before any of the other messages, so if the previous assertions
					 * didn't fail, we know we didn't get the live message.
					 */
				default:
					Fail(fmt.Sprintf("Got unexpected CacheResponseProcessStrategy %d", cacheResponseProcessStrategy))
				}
				Expect(messagingService.Metrics().GetValue(metrics.CacheRequestsSent)).To(BeNumerically("==", numSentCacheRequests), fmt.Sprintf("CacheRequestsSent for %s was wrong", strategyString))
				Expect(messagingService.Metrics().GetValue(metrics.CacheRequestsSucceeded)).To(BeNumerically("==", numSentCacheRequests), fmt.Sprintf("CacheRequestsSucceeded for %s was wrong", strategyString))
				Expect(messagingService.Metrics().GetValue(metrics.CacheRequestsFailed)).To(BeNumerically("==", 0), fmt.Sprintf("CacheRequestsFailed for %s was wrong", strategyString))
				Expect(messagingService.Metrics().GetValue(metrics.DirectMessagesSent)).To(BeNumerically("==", numExpectedSentDirectMessages), fmt.Sprintf("DirectMessagesSent for %s was wrong", strategyString))
			},
			Entry("test cache RR for valid AsAvailable with channel", resource.AsAvailable, helpers.ProcessCacheResponseThroughChannel),
			Entry("test cache RR for valid AsAvailable with callback", resource.AsAvailable, helpers.ProcessCacheResponseThroughCallback),
			Entry("test cache RR for valid CachedFirst with channel", resource.CachedFirst, helpers.ProcessCacheResponseThroughChannel),
			Entry("test cache RR for valid CachedFirst with callback", resource.CachedFirst, helpers.ProcessCacheResponseThroughCallback),
			Entry("test cache RR for valid CachedOnly with channel", resource.CachedOnly, helpers.ProcessCacheResponseThroughChannel),
			Entry("test cache RR for valid CachedOnly with callback", resource.CachedOnly, helpers.ProcessCacheResponseThroughCallback),
			Entry("test cache RR for valid LiveCancelsCached with channel", resource.LiveCancelsCached, helpers.ProcessCacheResponseThroughChannel),
			Entry("test cache RR for valid LiveCancelsCached  with callback", resource.LiveCancelsCached, helpers.ProcessCacheResponseThroughCallback),
		)
		Describe("when the cache tests need a publisher", func() {
			var messagePublisher solace.DirectMessagePublisher
			BeforeEach(func() {
				logging.SetLogLevel(logging.LogLevelDebug)
				CheckCache() // skips test with message if cache image is not available
				helpers.InitAllCacheClustersWithMessages()
				var err error
				messagingService, err = messaging.NewMessagingServiceBuilder().FromConfigurationProvider(helpers.DefaultCacheConfiguration()).Build()
				Expect(err).To(BeNil())
				err = messagingService.Connect()
				Expect(err).To(BeNil())
				receiver, err = messagingService.CreateDirectMessageReceiverBuilder().Build()
				Expect(err).To(BeNil())
				err = receiver.Start()
				Expect(err).To(BeNil())
				messagePublisher, err = messagingService.CreateDirectMessagePublisherBuilder().Build()
				Expect(err).To(BeNil())
				err = messagePublisher.Start()
				Expect(err).To(BeNil())
				deferredOperation = nil
			})
			AfterEach(func() {
				var err error
				if receiver.IsRunning() {
					err = receiver.Terminate(0)
					Expect(err).To(BeNil())
				}
				Expect(receiver.IsRunning()).To(BeFalse())
				Expect(receiver.IsTerminated()).To(BeTrue())
				if messagePublisher.IsRunning() {
					err = messagePublisher.Terminate(0)
					Expect(err).To(BeNil())
				}
				Expect(messagePublisher.IsRunning()).To(BeFalse())
				Expect(messagePublisher.IsTerminated()).To(BeTrue())
				if messagingService.IsConnected() {
					err = messagingService.Disconnect()
					Expect(err).To(BeNil())
				}
				Expect(messagingService.IsConnected()).To(BeFalse())
				if deferredOperation != nil {
					deferredOperation()
				}
			})
			It("a cache request requiring multiple responses from the cache instance results in only one cache response", func() {
				/* NOTE: AFAIK, the response from the cache instance is split every 1Mb, so initializing the
				 * cluster with messages of size 300k char should be a good number to both exceed the limit of what
				 * can be returned to the API from the instance in a single response, and provide an offset so that
				 * we are not always having data returned exactly on the boundary of 1Mb.
				 */
				numExpectedCacheMessages := 28
				payload := strings.Repeat("a", 300000)
				/* WARNING: If a topic subscription is added to one of the cache clusters that causes it to
				 * attract more messages, then this buffer may not be big enough, and receiver termination will
				 * hang.
				 */
				receivedMsgChan := make(chan message.InboundMessage, 30)
				err := receiver.ReceiveAsync(func(msg message.InboundMessage) {
					receivedMsgChan <- msg
				})
				outboundMessage, err := messagingService.MessageBuilder().BuildWithStringPayload(payload)
				Expect(err).To(BeNil())
				Expect(outboundMessage).ToNot(BeNil())
				publishTopic := fmt.Sprintf("MaxMsgs10/%s/data1", testcontext.Cache().Vpn)
				err = receiver.AddSubscription(resource.TopicSubscriptionOf(publishTopic))
				Expect(err).To(BeNil())
				/* NOTE: Intiialize the cache with very large messages. This will be overwritten by the next test,
				 * so we don't need to worry about long messages causing other tests to take longer.
				 */
				numSentMessages := 10
				for i := 0; i < numSentMessages; i++ {
					messagePublisher.Publish(outboundMessage, resource.TopicOf(publishTopic))
				}
				for i := 0; i < numSentMessages; i++ {
					var msg message.InboundMessage
					Eventually(receivedMsgChan, "10s").Should(Receive(&msg))
					Expect(msg).ToNot(BeNil())
					Expect(msg.GetDestinationName()).To(Equal(publishTopic))
					id, ok := msg.GetCacheRequestID()
					Expect(ok).To(BeFalse())
					Expect(id).To(BeNumerically("==", 0))
					/* EBP-21: Assert this is a live message */
				}
				err = receiver.RemoveSubscription(resource.TopicSubscriptionOf(publishTopic))
				Expect(err).To(BeNil())
				cacheRequestID := message.CacheRequestID(1)
				cacheName := "MaxMsgs10"
				cacheTopic := fmt.Sprintf("MaxMsgs*/%s/>", testcontext.Cache().Vpn)
				cacheRequestConfig := resource.NewCachedMessageSubscriptionRequest(resource.AsAvailable, cacheName, resource.TopicSubscriptionOf(cacheTopic), 20000, 0, 0)
				Expect(err).To(BeNil())
				channel, err := receiver.RequestCachedAsync(cacheRequestConfig, cacheRequestID)
				Expect(err).To(BeNil())
				Expect(channel).ToNot(BeNil())
				var cacheResponse solace.CacheResponse
				Eventually(channel, "30s").Should(Receive(&cacheResponse))
				Expect(cacheResponse).ToNot(BeNil())
				/* EBP-25: Assert cache request ID matches cache response ID. */
				/* EBP-26: Assert CacheRequestOutcome is Ok. */
				/* EBP-28: Assert err from response is nil. */
				var msg message.InboundMessage
				for i := 0; i < numExpectedCacheMessages; i++ {
					Eventually(receivedMsgChan, "5s").Should(Receive(&msg))
					Expect(msg).ToNot(BeNil())
					/* NOTE: Can't assert topic from received message because of wildcard in cache request. */
					id, ok := msg.GetCacheRequestID()
					Expect(ok).To(BeTrue())
					Expect(id).To(BeNumerically("==", cacheRequestID))
					/* EBP-21: Assert this is a cached message. */
				}
				Expect(messagingService.Metrics().GetValue(metrics.CacheRequestsSent)).To(BeNumerically("==", 1))
				/* NOTE: This metric is incremented by CCSMP, and appears to be incremented for every portion of the
				 * response that is received. Because the messages are very large, their parent response is split
				 * across 6 portions.
				 */
				Expect(messagingService.Metrics().GetValue(metrics.CacheRequestsSucceeded)).To(BeNumerically("==", 6))
				Expect(messagingService.Metrics().GetValue(metrics.CacheRequestsFailed)).To(BeNumerically("==", 0))
			})
			It("live data that does not match an outstanding asynchronous cache request is delivered immediately", func() {
				directTopic := "nocache/charge-it"
				cacheRequestID := message.CacheRequestID(1)
				numConfiguredCachedMessages := 3
				numExpectedLiveMessages := 1
				numExpectedCachedMessages := numConfiguredCachedMessages
				numExpectedDirectMessages := 1
				numExpectedReceivedMessages := numExpectedLiveMessages + numExpectedDirectMessages + numExpectedCachedMessages
				delay := 2000
				cacheName := fmt.Sprintf("MaxMsgs%d/delay=%d,msgs=%d", numConfiguredCachedMessages, delay, numExpectedLiveMessages)
				cacheTopic := fmt.Sprintf("MaxMsgs%d/%s/data1", numConfiguredCachedMessages, testcontext.Cache().Vpn)
				cacheRequestConfig := resource.NewCachedMessageSubscriptionRequest(resource.CachedFirst, cacheName, resource.TopicSubscriptionOf(cacheTopic), int32(delay)*2, 10, 5000)
				outboundMessage, err := messagingService.MessageBuilder().BuildWithStringPayload("this is a direct message")
				Expect(err).To(BeNil())
				err = receiver.AddSubscription(resource.TopicSubscriptionOf(directTopic))
				receivedMsgChan := make(chan message.InboundMessage, numExpectedReceivedMessages)
				err = receiver.ReceiveAsync(func(msg message.InboundMessage) {
					receivedMsgChan <- msg
				})
				Expect(err).To(BeNil())
				channel, err := receiver.RequestCachedAsync(cacheRequestConfig, cacheRequestID)
				Expect(err).To(BeNil())
				Expect(channel).ToNot(BeNil())
				err = messagePublisher.Publish(outboundMessage, resource.TopicOf(directTopic))
				Expect(err).To(BeNil())
				var msg message.InboundMessage
				/* EBP-21: Assert that this message is a live message */
				Eventually(receivedMsgChan).Should(Receive(&msg))
				Expect(msg).ToNot(BeNil())
				id, ok := msg.GetCacheRequestID()
				Expect(ok).To(BeFalse())
				Expect(id).To(BeNumerically("==", 0))
				Expect(msg.GetDestinationName()).To(Equal(directTopic))
				Consistently(receivedMsgChan, "500ms").ShouldNot(Receive())
				msg = nil
				var cacheResponse solace.CacheResponse
				Eventually(channel, "2s").Should(Receive(&cacheResponse))
				/* EBP-26: Assert that the cache response contains a CacheRequestOutcome.Ok */
				Expect(cacheResponse).ToNot(BeNil())
				for i := 0; i < numExpectedCachedMessages; i++ {
					/* EBP-25: Assert that the cache request ID from these received messages matches the cache request ID received in the cache response.*/
					/* EBP-21: Assert that these messages are cached messages.*/
					Eventually(receivedMsgChan).Should(Receive(&msg))
					Expect(msg).ToNot(BeNil())
					Expect(msg.GetDestinationName()).To(Equal(cacheTopic))
					id, ok = msg.GetCacheRequestID()
					Expect(ok).To(BeTrue())
					Expect(id).To(BeNumerically("==", cacheRequestID))
					msg = nil
				}
				/* NOTE: We expect to get the live data message on the cache topic after the cached messges since we're
				 * using CachedFirst, but expect to get the live message on the direct topic before the cached messages
				 * because CachedFirst should not apply to messages not sent on the cacheTopic and the proxy delay
				 * should prevent the cache instance from receiving the cache request for long enough to receive the
				 * direct message.
				 */
				Eventually(receivedMsgChan).Should(Receive(&msg))
				Expect(msg).ToNot(BeNil())
				id, ok = msg.GetCacheRequestID()
				Expect(ok).To(BeFalse())
				Expect(id).To(BeNumerically("==", 0))
				Expect(msg.GetDestinationName()).To(Equal(cacheTopic))
				/* EBP-21: Assert that this message is a live message. */
			})
			DescribeTable("with no subscribe flag set the subscription is not sent before sending the cache request",
				func(cacheResponseProcessStrategy helpers.CacheResponseProcessStrategy) {
					numExpectedCachedMessages := 3
					cacheRequestID := message.CacheRequestID(1)
					cacheName := fmt.Sprintf("MaxMsgs%d", numExpectedCachedMessages)
					topic := fmt.Sprintf("%s/%s/data1", cacheName, testcontext.Cache().Vpn)
					cacheRequestConfig := helpers.GetValidCachedFirstCacheRequestConfig(cacheName, topic)
					receivedMsgChan := make(chan message.InboundMessage, numExpectedCachedMessages)
					err := receiver.ReceiveAsync(func(msg message.InboundMessage) {
						receivedMsgChan <- msg
					})
					Expect(err).To(BeNil())
					/* NOTE: Check that the subscription for the cache request does not exist before the request is sent */
					outboundMessage, err := messagingService.MessageBuilder().BuildWithStringPayload("string payload")
					Expect(err).To(BeNil())
					Expect(outboundMessage).ToNot(BeNil())
					err = messagePublisher.Publish(outboundMessage, resource.TopicOf(topic))
					Consistently(receivedMsgChan).ShouldNot(Receive())

					var cacheResponse solace.CacheResponse
					switch cacheResponseProcessStrategy {
					case helpers.ProcessCacheResponseThroughChannel:
						channel, err := receiver.RequestCachedAsync(cacheRequestConfig, cacheRequestID)
						Expect(err).To(BeNil())
						Expect(channel).ToNot(BeNil())
						Eventually(channel).Should(Receive(&cacheResponse))
					case helpers.ProcessCacheResponseThroughCallback:
						channel := make(chan solace.CacheResponse, numExpectedCachedMessages)
						callback := func(cacheResponse solace.CacheResponse) { channel <- cacheResponse }
						err := receiver.RequestCachedAsyncWithCallback(cacheRequestConfig, cacheRequestID, callback)
						Expect(err).To(BeNil())
						Eventually(channel).Should(Receive(&cacheResponse))
					default:
						Fail("Got unexpected cacheResponseStrategy")
					}
					Expect(cacheResponse).ToNot(BeNil())
					/* EBP-25: Assert cache request ID from response matches request. */
					/* EBP-26: Assert CacheRequestOutcome.Ok in response */
					/* EBP-28: Assert err from response is nil. */
					for i := 0; i < numExpectedCachedMessages; i++ {
						var msg message.InboundMessage
						Eventually(receivedMsgChan).Should(Receive(&msg))
						Expect(&msg).ToNot(BeNil())
						Expect(msg.GetDestinationName()).To(Equal(topic))
						id, ok := msg.GetCacheRequestID()
						Expect(ok).To(BeTrue())
						Expect(id).To(BeNumerically("==", cacheRequestID))
						/* EBP-21: Assert this is a cached message */
					}

					/* NOTE: Check that the subscription persists after the cache request has completed. */
					err = messagePublisher.Publish(outboundMessage, resource.TopicOf(topic))
					var msg message.InboundMessage
					Eventually(receivedMsgChan).Should(Receive(&msg))
					Expect(msg).ToNot(BeNil())
					id, ok := msg.GetCacheRequestID()
					Expect(ok).To(BeFalse())
					Expect(id).To(BeNumerically("==", 0))
					/* EBP-21: Assert this is a live message. */

					err = receiver.RemoveSubscription(resource.TopicSubscriptionOf(topic))
					Expect(err).To(BeNil())

					/* NOTE: Check that the subscription added as a part of the cache request can be removed. */
					err = messagePublisher.Publish(outboundMessage, resource.TopicOf(topic))
					Consistently(receivedMsgChan).ShouldNot(Receive())

					Expect(messagingService.Metrics().GetValue(metrics.CacheRequestsFailed)).To(BeNumerically("==", 0))
					Expect(messagingService.Metrics().GetValue(metrics.CacheRequestsSucceeded)).To(BeNumerically("==", 1))
					Expect(messagingService.Metrics().GetValue(metrics.CacheRequestsSent)).To(BeNumerically("==", 1))
				},
				Entry("with cache response process strategy channel", helpers.ProcessCacheResponseThroughChannel),
				Entry("with cache response process strategy callback", helpers.ProcessCacheResponseThroughCallback),
			)
		})
		Describe("Lifecycle tests", func() {
			var messagingService solace.MessagingService
			var messageReceiver solace.DirectMessageReceiver
			var cacheRequestID = 0
			type terminationContext struct {
				terminateFunction func(messagingService solace.MessagingService,
					messageReceiver solace.DirectMessageReceiver)
				configuration func() config.ServicePropertyMap
				cleanupFunc   func(messagingService solace.MessagingService)
				// blockable indicates whether or not it is feasible for the application to block this
				// termination method. Termination methods that run on the main thread are candidates
				// since the test(application) can block termination only from the main thread and so would
				// reach a deadlock, or have to call terminate in another thread which would be equivalent
				// to the asynchronous interface. This would create redundant test coverage since the
				// asynchronous methods are already being tested.
				blockable bool
				// seversConnection informs the test that it should expect cache requests to be incomplete
				// since the connection is broken before the request completes.
				seversConnection bool
			}
			terminationCases := map[string]terminationContext{
				"messaging service disconnect": {
					terminateFunction: func(messagingService solace.MessagingService,
						messageReceiver solace.DirectMessageReceiver) {
						Expect(messagingService.Disconnect()).To(BeNil())
						Expect(messagingService.IsConnected()).To(BeFalse())
						Eventually(messageReceiver.IsTerminated(), "5s").Should(BeTrue())
					},
					configuration: func() config.ServicePropertyMap {
						return helpers.DefaultCacheConfiguration()
					},
					blockable:        true,
					seversConnection: true,
					// FFC: Assert subcode SESSION_NOT_ESTABLISHED, outcome.FAILED
				},
				"messaging service disconnect async with channel": {
					terminateFunction: func(messagingService solace.MessagingService,
						messageReceiver solace.DirectMessageReceiver) {
						var err error
						Eventually(messagingService.DisconnectAsync(), "5s").Should(Receive(&err))
						Expect(err).To(BeNil())
						Expect(messagingService.IsConnected()).To(BeFalse())
						Eventually(messageReceiver.IsTerminated(), "5s").Should(BeTrue())
					},
					configuration: func() config.ServicePropertyMap {
						return helpers.DefaultCacheConfiguration()
					},
					blockable:        true,
					seversConnection: true,
					// FFC: Assert subcode SESSION_NOT_ESTABLISHED, outcome.FAILED
				},
				"messaging service disconnect async with callback": {
					terminateFunction: func(messagingService solace.MessagingService,
						messageReceiver solace.DirectMessageReceiver) {
						errorChan := make(chan error)
						messagingService.DisconnectAsyncWithCallback(func(err error) {
							errorChan <- err
						})
						var err_holder error
						Eventually(errorChan, "5s").Should(Receive(&err_holder))
						Expect(err_holder).To(BeNil())
						Expect(messagingService.IsConnected()).To(BeFalse())
						Eventually(messageReceiver.IsTerminated(), "5s").Should(BeTrue())
					},
					configuration: func() config.ServicePropertyMap {
						return helpers.DefaultCacheConfiguration()
					},
					blockable:        true,
					seversConnection: true,
					// FFC: Assert subcode SESSION_NOT_ESTABLISHED, outcome.FAILED
				},
				"management disconnect": {
					terminateFunction: func(messagingService solace.MessagingService,
						messageReceiver solace.DirectMessageReceiver) {
						eventChan := make(chan solace.ServiceEvent)
						messagingService.AddServiceInterruptionListener(func(event solace.ServiceEvent) {
							eventChan <- event
						})
						helpers.ForceDisconnectViaSEMPv2WithConfiguration(
							messagingService,
							// make sure this is the same config as assigned to the termination
							// strategy's `configuration` field.
							helpers.DefaultCacheConfiguration())
						var event_holder solace.ServiceEvent
						Eventually(eventChan, "5s").Should(Receive(&event_holder))
						Expect(event_holder).To(Not(BeNil()))
						helpers.ValidateNativeError(event_holder.GetCause(), subcode.CommunicationError)

						Expect(messagingService.IsConnected()).To(BeFalse())
						Eventually(messageReceiver.IsTerminated(), "5s").Should(BeTrue())
					},
					configuration: func() config.ServicePropertyMap {
						return helpers.DefaultCacheConfiguration()
					},
					blockable:        true,
					seversConnection: true,
					// FFC: Assert subcode COMMUNICATION_ERROR, outcome.FAILED
				},
				"toxic disconnect": {
					terminateFunction: func(messagingService solace.MessagingService,
						messageReceiver solace.DirectMessageReceiver) {
						eventChan := make(chan solace.ServiceEvent)
						messagingService.AddServiceInterruptionListener(func(event solace.ServiceEvent) {
							eventChan <- event
						})
						testcontext.Toxi().SMF().Delete()

						var event_holder solace.ServiceEvent
						Eventually(eventChan, "30s").Should(Receive(&event_holder))
						Expect(event_holder).To(Not(BeNil()))
						helpers.ValidateNativeError(event_holder.GetCause(), subcode.CommunicationError)

						Expect(messagingService.IsConnected()).To(BeFalse())
						Eventually(messageReceiver.IsTerminated(), "5s").Should(BeTrue())
					},
					configuration: func() config.ServicePropertyMap {
						helpers.CheckToxiProxy()
						return helpers.CacheToxicConfiguration()
					},
					cleanupFunc: func(_ solace.MessagingService) {
						testcontext.Toxi().ResetProxies()
					},
					blockable:        true,
					seversConnection: true,
					// FFC: Assert subcode COMMUNICATION_ERROR, outcome.FAILED
				},
				"receiver terminate": {
					terminateFunction: func(messagingService solace.MessagingService,
						messageReceiver solace.DirectMessageReceiver) {
						Expect(messageReceiver.Terminate(0)).To(BeNil())
						Expect(messageReceiver.IsRunning()).To(BeFalse())
						Expect(messageReceiver.IsTerminated()).To(BeTrue())
						Expect(messagingService.IsConnected()).To(BeTrue())
					},
					configuration: func() config.ServicePropertyMap {
						return helpers.DefaultCacheConfiguration()
					},
					cleanupFunc: func(messagingService solace.MessagingService) {
						Expect(messagingService.Disconnect()).To(BeNil())
						Expect(messagingService.IsConnected()).To(BeFalse())
					},
					blockable:        false,
					seversConnection: false,
					// FFC: Assert subcode CACHE_REQUEST_CANCELLED, outcome.FAILED
				},
				"receiver terminate with grace period": {
					terminateFunction: func(messagingService solace.MessagingService,
						messageReceiver solace.DirectMessageReceiver) {
						gracePeriod := time.Second * 5
						Expect(messageReceiver.Terminate(gracePeriod)).To(BeNil())
						Expect(messageReceiver.IsRunning()).To(BeFalse())
						Expect(messageReceiver.IsTerminated()).To(BeTrue())
						Expect(messagingService.IsConnected()).To(BeTrue())
					},
					configuration: func() config.ServicePropertyMap {
						return helpers.DefaultCacheConfiguration()
					},
					cleanupFunc: func(messagingService solace.MessagingService) {
						Expect(messagingService.Disconnect()).To(BeNil())
						Expect(messagingService.IsConnected()).To(BeFalse())
					},
					blockable:        false,
					seversConnection: false,
					// FFC: Assert subcode CACHE_REQUEST_CANCELLED, outcome.FAILED
				},
				"receiver terminate async with channel": {
					terminateFunction: func(messagingService solace.MessagingService,
						messageReceiver solace.DirectMessageReceiver) {
						gracePeriod := time.Second * 0
						var err error
						Eventually(messageReceiver.TerminateAsync(gracePeriod), gracePeriod+(time.Second*1)).Should(Receive(&err))
						Expect(err).To(BeNil())
						Expect(messageReceiver.IsRunning()).To(BeFalse())
						Expect(messageReceiver.IsTerminated()).To(BeTrue())
						Expect(messagingService.IsConnected()).To(BeTrue())
					},
					configuration: func() config.ServicePropertyMap {
						return helpers.DefaultCacheConfiguration()
					},
					cleanupFunc: func(messagingService solace.MessagingService) {
						Expect(messagingService.Disconnect()).To(BeNil())
						Expect(messagingService.IsConnected()).To(BeFalse())
					},
					blockable:        true,
					seversConnection: false,
					// FFC: Assert subcode CACHE_REQUEST_CANCELLED, outcome.FAILED
				},
				"receiver terminate async with grace period with channel": {
					terminateFunction: func(messagingService solace.MessagingService,
						messageReceiver solace.DirectMessageReceiver) {
						gracePeriod := time.Second * 5
						var err error
						Eventually(messageReceiver.TerminateAsync(gracePeriod), gracePeriod+(time.Second*1)).Should(Receive(&err))
						Expect(err).To(BeNil())
						Expect(messageReceiver.IsRunning()).To(BeFalse())
						Expect(messageReceiver.IsTerminated()).To(BeTrue())
						Expect(messagingService.IsConnected()).To(BeTrue())
					},
					configuration: func() config.ServicePropertyMap {
						return helpers.DefaultCacheConfiguration()
					},
					cleanupFunc: func(messagingService solace.MessagingService) {
						Expect(messagingService.Disconnect()).To(BeNil())
						Expect(messagingService.IsConnected()).To(BeFalse())
					},
					blockable:        true,
					seversConnection: false,
					// FFC: Assert subcode CACHE_REQUEST_CANCELLED, outcome.FAILED
				},
				"receiver terminate async with callback": {
					terminateFunction: func(messagingService solace.MessagingService,
						messageReceiver solace.DirectMessageReceiver) {
						gracePeriod := time.Second * 0
						errChan := make(chan error)
						var err error
						messageReceiver.TerminateAsyncCallback(gracePeriod, func(err error) {
							errChan <- err
						})
						Eventually(errChan, gracePeriod+(time.Second*1)).Should(Receive(&err))
						Expect(err).To(BeNil())
						Expect(messageReceiver.IsRunning()).To(BeFalse())
						Expect(messageReceiver.IsTerminated()).To(BeTrue())
						Expect(messagingService.IsConnected()).To(BeTrue())
					},
					configuration: func() config.ServicePropertyMap {
						return helpers.DefaultCacheConfiguration()
					},
					cleanupFunc: func(messagingService solace.MessagingService) {
						Expect(messagingService.Disconnect()).To(BeNil())
						Expect(messagingService.IsConnected()).To(BeFalse())
					},
					blockable:        true,
					seversConnection: false,
					// FFC: Assert subcode CACHE_REQUEST_CANCELLED, outcome.FAILED
				},
				"receiver terminate async with grace period with callback": {
					terminateFunction: func(messagingService solace.MessagingService,
						messageReceiver solace.DirectMessageReceiver) {
						gracePeriod := time.Second * 5
						errChan := make(chan error)
						var err error
						messageReceiver.TerminateAsyncCallback(gracePeriod, func(err error) {
							errChan <- err
						})
						Eventually(errChan, gracePeriod+(time.Second*1)).Should(Receive(&err))
						Expect(err).To(BeNil())
						Expect(messageReceiver.IsRunning()).To(BeFalse())
						Expect(messageReceiver.IsTerminated()).To(BeTrue())
						Expect(messagingService.IsConnected()).To(BeTrue())
					},
					configuration: func() config.ServicePropertyMap {
						return helpers.DefaultCacheConfiguration()
					},
					cleanupFunc: func(messagingService solace.MessagingService) {
						Expect(messagingService.Disconnect()).To(BeNil())
						Expect(messagingService.IsConnected()).To(BeFalse())
					},
					blockable:        true,
					seversConnection: false,
					// FFC: Assert subcode CACHE_REQUEST_CANCELLED, outcome.FAILED
				},
			}
			Context("a connected messaging service with a built direct message receiver", func() {
				const cacheName string = "trivial cache name"
				const topic string = "trivial topic"
				const strategy resource.CachedMessageSubscriptionStrategy = resource.AsAvailable
				const cacheRequestID message.CacheRequestID = 1
				BeforeEach(func() {
					logging.SetLogLevel(logging.LogLevelDebug)
					CheckCache() // skips test with message if cache image is not available
					helpers.InitAllCacheClustersWithMessages()
					var err error
					messagingService, err = messaging.NewMessagingServiceBuilder().FromConfigurationProvider(helpers.DefaultCacheConfiguration()).Build()
					Expect(err).To(BeNil())
					err = messagingService.Connect()
					Expect(err).To(BeNil())
					messageReceiver, err = messagingService.CreateDirectMessageReceiverBuilder().Build()
					Expect(err).To(BeNil())
				})
				AfterEach(func() {
					var err error
					if messageReceiver.IsRunning() {
						err = messageReceiver.Terminate(0)
						Expect(err).To(BeNil())
					}
					Expect(messageReceiver.IsRunning()).To(BeFalse())
					if messagingService.IsConnected() {
						err = messagingService.Disconnect()
						Expect(err).To(BeNil())
					}
					Expect(messagingService.IsConnected()).To(BeFalse())
				})
				It("will return an IllegalStateError when a cache request is attempted before the receiver is started", func() {
					cacheRequestConfig := helpers.GetValidCacheRequestConfig(strategy, cacheName, topic)
					_, err := messageReceiver.RequestCachedAsync(cacheRequestConfig, cacheRequestID)
					Expect(err).To(BeAssignableToTypeOf(&solace.IllegalStateError{}))

					Expect(messagingService.Metrics().GetValue(metrics.CacheRequestsSent)).To(BeNumerically("==", 0))
					Expect(messagingService.Metrics().GetValue(metrics.CacheRequestsSucceeded)).To(BeNumerically("==", 0))
					Expect(messagingService.Metrics().GetValue(metrics.CacheRequestsFailed)).To(BeNumerically("==", 0))

					cacheResponseCallback := func(cacheResponse solace.CacheResponse) {
						Fail("This function should never be called.")
					}
					err = messageReceiver.RequestCachedAsyncWithCallback(cacheRequestConfig, cacheRequestID, cacheResponseCallback)
					Expect(err).To(BeAssignableToTypeOf(&solace.IllegalStateError{}))

					Expect(messagingService.Metrics().GetValue(metrics.CacheRequestsSent)).To(BeNumerically("==", 0))
					Expect(messagingService.Metrics().GetValue(metrics.CacheRequestsSucceeded)).To(BeNumerically("==", 0))
					Expect(messagingService.Metrics().GetValue(metrics.CacheRequestsFailed)).To(BeNumerically("==", 0))
				})
			})
			for terminationCaseName, terminationContextRef := range terminationCases {
				terminationConfiguration := terminationContextRef.configuration
				terminationFunction := terminationContextRef.terminateFunction
				terminationCleanup := terminationContextRef.cleanupFunc

				Context("a connected messaging service with a built direct message receiver", func() {
					const cacheName string = "trivial cache name"
					const topic string = "trivial topic"
					const strategy resource.CachedMessageSubscriptionStrategy = resource.AsAvailable
					const cacheRequestID message.CacheRequestID = 1
					BeforeEach(func() {
						logging.SetLogLevel(logging.LogLevelDebug)
						CheckCache() // skips test with message if cache image is not available
						helpers.InitAllCacheClustersWithMessages()
						var err error
						messagingService, err = messaging.NewMessagingServiceBuilder().FromConfigurationProvider(terminationConfiguration()).Build()
						Expect(err).To(BeNil())
						err = messagingService.Connect()
						Expect(err).To(BeNil())
						messageReceiver, err = messagingService.CreateDirectMessageReceiverBuilder().Build()
						Expect(err).To(BeNil())
						Expect(messageReceiver.Start()).To(BeNil())
						Expect(messageReceiver.IsRunning()).To(BeTrue())
						Expect(messageReceiver.Terminate(0)).To(BeNil())

					})
					AfterEach(func() {
						var err error
						if messageReceiver.IsRunning() {
							err = messageReceiver.Terminate(0)
							Expect(err).To(BeNil())
						}
						Expect(messageReceiver.IsRunning()).To(BeFalse())
						if messagingService.IsConnected() {
							err = messagingService.Disconnect()
							Expect(err).To(BeNil())
						}
						Expect(messagingService.IsConnected()).To(BeFalse())
						if terminationCleanup != nil {
							terminationCleanup(messagingService)
						}
					})

					It("will return an IllegalStateError when a cache request is attempted after the receiver is terminated using the "+terminationCaseName+" termination method", func() {
						terminationFunction(messagingService, messageReceiver)
						cacheRequestConfig := helpers.GetValidCacheRequestConfig(strategy, cacheName, topic)
						_, err := messageReceiver.RequestCachedAsync(cacheRequestConfig, cacheRequestID)
						Expect(err).To(BeAssignableToTypeOf(&solace.IllegalStateError{}))

						Expect(messagingService.Metrics().GetValue(metrics.CacheRequestsSent)).To(BeNumerically("==", 0))
						Expect(messagingService.Metrics().GetValue(metrics.CacheRequestsSucceeded)).To(BeNumerically("==", 0))
						Expect(messagingService.Metrics().GetValue(metrics.CacheRequestsFailed)).To(BeNumerically("==", 0))

						cacheResponseCallback := func(cacheResponse solace.CacheResponse) {
							Fail("This function should never be called.")
						}
						err = messageReceiver.RequestCachedAsyncWithCallback(cacheRequestConfig, cacheRequestID, cacheResponseCallback)
						Expect(err).To(BeAssignableToTypeOf(&solace.IllegalStateError{}))

						Expect(messagingService.Metrics().GetValue(metrics.CacheRequestsSent)).To(BeNumerically("==", 0))
						Expect(messagingService.Metrics().GetValue(metrics.CacheRequestsSucceeded)).To(BeNumerically("==", 0))
						Expect(messagingService.Metrics().GetValue(metrics.CacheRequestsFailed)).To(BeNumerically("==", 0))
					})
				})
			}
			for terminationCaseName, terminationContextRef := range terminationCases {
				terminationConfiguration := terminationContextRef.configuration
				terminationFunction := terminationContextRef.terminateFunction
				terminationCleanup := terminationContextRef.cleanupFunc
				Context("using termination scheme "+terminationCaseName, func() {
					const numConfiguredCachedMessages int = 3
					const numExpectedCachedMessages int = 0
					const numLiveMessagesFromCacheProxy = 0
					const numExpectedLiveMessages int = numLiveMessagesFromCacheProxy
					const delay int = 25000
					var cacheName string
					var cacheTopic string
					var directTopic string

					var terminate func()
					var receivedMsgChan chan message.InboundMessage

					BeforeEach(func() {
						cacheName = fmt.Sprintf("MaxMsgs%d/delay=%d", numConfiguredCachedMessages, delay)
						cacheTopic = fmt.Sprintf("MaxMsgs%d/%s/data2", numConfiguredCachedMessages, testcontext.Cache().Vpn)
						cacheRequestID++
						logging.SetLogLevel(logging.LogLevelDebug)
						CheckCache() // skips test with message if cache image is not available
						helpers.InitAllCacheClustersWithMessages()
						var err error
						messagingService, err = messaging.NewMessagingServiceBuilder().FromConfigurationProvider(terminationConfiguration()).Build()
						Expect(err).To(BeNil())
						err = messagingService.Connect()
						Expect(err).To(BeNil())
						messageReceiver, err = messagingService.CreateDirectMessageReceiverBuilder().Build()
						Expect(err).To(BeNil())
						err = messageReceiver.Start()
						Expect(err).To(BeNil())
						receivedMsgChan = make(chan message.InboundMessage, 3)
						messageReceiver.ReceiveAsync(func(msg message.InboundMessage) {
							receivedMsgChan <- msg
						})

						terminate = func() {
							Expect(messagingService.IsConnected()).To(BeTrue())
							Expect(messageReceiver.IsRunning()).To(BeTrue())
							terminationFunction(messagingService, messageReceiver)
							Eventually(messageReceiver.IsTerminated(), "5s").Should(BeTrue())
						}
					})
					AfterEach(func() {
						if messageReceiver.IsRunning() {
							messageReceiver.Terminate(0)
						}
						if messagingService.IsConnected() {
							messagingService.Disconnect()
						}
						if terminationCleanup != nil {
							terminationCleanup(messagingService)
						}
						close(receivedMsgChan)
					})

					DescribeTable("a receiver should be able to terminate gracefully with inflight cache requests",
						func(strategy resource.CachedMessageSubscriptionStrategy, cacheResponseProcessStrategy helpers.CacheResponseProcessStrategy) {
							logging.SetLogLevel(logging.LogLevelDebug)
							strategyString := ""
							numSentCacheRequests := 1
							numExpectedCacheResponses := numSentCacheRequests
							// The cache request should be cancelled, so it is not successful
							numExpectedSuccessfulCacheRequests := 0
							// The cache request should be cancelled, which counts as the
							// application stopping the cache request, not as an error/failure
							numExpectedFailedCacheRequests := 0
							totalMessagesReceived := 0
							numExpectedReceivedMessages := 0
							switch strategy {
							case resource.AsAvailable:
								strategyString = "AsAvailable"
								numExpectedReceivedMessages += numExpectedCachedMessages
								numExpectedReceivedMessages += numExpectedLiveMessages
							case resource.LiveCancelsCached:
								strategyString = "LiveCancelsCached"
								numExpectedReceivedMessages += numExpectedLiveMessages
							case resource.CachedFirst:
								strategyString = "CachedFirst"
								numExpectedReceivedMessages += numExpectedCachedMessages
								numExpectedReceivedMessages += numExpectedLiveMessages
							case resource.CachedOnly:
								strategyString = "CachedOnly"
								numExpectedReceivedMessages += numExpectedCachedMessages
							}
							var cacheResponseProcessStrategyString string
							switch cacheResponseProcessStrategy {
							case helpers.ProcessCacheResponseThroughChannel:
								cacheResponseProcessStrategyString = "channel"
							case helpers.ProcessCacheResponseThroughCallback:
								cacheResponseProcessStrategyString = "callback"
							default:
								Fail("Unrecognized CacheResponseProcessStrategy")
							}
							numExpectedSentDirectMessages := numSentCacheRequests

							cacheRequestConfig := helpers.GetValidCacheRequestConfig(strategy, cacheName, cacheTopic)
							cacheRequestID := message.CacheRequestID(cacheRequestID)
							directTopic = fmt.Sprintf("T/cache_test/inflight_requests/%s/%s/%s/%d", terminationCaseName, strategyString, cacheResponseProcessStrategyString, cacheRequestID)
							err := messageReceiver.AddSubscription(resource.TopicSubscriptionOf(directTopic))
							Expect(err).To(BeNil())
							switch cacheResponseProcessStrategy {
							case helpers.ProcessCacheResponseThroughChannel:
								cacheResponseChan, err := messageReceiver.RequestCachedAsync(cacheRequestConfig, cacheRequestID)
								Expect(err).To(BeNil())

								Eventually(func() uint64 {
									return messagingService.Metrics().GetValue(metrics.CacheRequestsSent)
								}, "10s").Should(BeNumerically("==", 1))

								for i := 0; i < numExpectedReceivedMessages; i++ {
									var inboundMessage message.InboundMessage
									Eventually(receivedMsgChan, "10s").Should(Receive(&inboundMessage))
									Expect(inboundMessage.GetDestinationName()).To(BeEquivalentTo(directTopic))
									totalMessagesReceived++
								}

								terminate()
								for i := 0; i < numExpectedCacheResponses; i++ {
									Eventually(cacheResponseChan, delay*2).Should(Receive())
								}
							case helpers.ProcessCacheResponseThroughCallback:
								cacheResponseSignalChan := make(chan solace.CacheResponse, numExpectedCacheResponses)
								defer func() {
									close(cacheResponseSignalChan)
								}()
								cacheResponseCallback := func(cacheResponse solace.CacheResponse) {
									cacheResponseSignalChan <- cacheResponse
								}
								err := messageReceiver.RequestCachedAsyncWithCallback(cacheRequestConfig, cacheRequestID, cacheResponseCallback)
								Expect(err).To(BeNil())

								Eventually(func() uint64 {
									return messagingService.Metrics().GetValue(metrics.CacheRequestsSent)
								}, "10s").Should(BeNumerically("==", 1))

								for i := 0; i < numExpectedReceivedMessages; i++ {
									var inboundMessage message.InboundMessage
									Eventually(receivedMsgChan, "10s").Should(Receive(&inboundMessage))
									Expect(inboundMessage.GetDestinationName()).To(BeEquivalentTo(directTopic))
									totalMessagesReceived++
								}

								terminate()
								for i := 0; i < numExpectedCacheResponses; i++ {
									Eventually(cacheResponseSignalChan, delay*2).Should(Receive())
								}
							default:
								Fail(fmt.Sprintf("Got unexpected CacheResponseProcessStrategy %d", cacheResponseProcessStrategy))
							}

							Expect(messagingService.Metrics().GetValue(metrics.CacheRequestsSent)).To(BeNumerically("==", numSentCacheRequests), fmt.Sprintf("CacheRequestsSent for %s with cache request ID %d was wrong", strategyString, cacheRequestID))
							Expect(messagingService.Metrics().GetValue(metrics.CacheRequestsSucceeded)).To(BeNumerically("==", numExpectedSuccessfulCacheRequests), fmt.Sprintf("CacheRequestsSucceeded for %s was wrong", strategyString))
							Expect(messagingService.Metrics().GetValue(metrics.CacheRequestsFailed)).To(BeNumerically("==", numExpectedFailedCacheRequests), fmt.Sprintf("CacheRequestsFailed for %s was wrong", strategyString))
							Expect(messagingService.Metrics().GetValue(metrics.DirectMessagesSent)).To(BeNumerically("==", numExpectedSentDirectMessages), fmt.Sprintf("DirectMessagesSent for %s was wrong", strategyString))
							Expect(totalMessagesReceived).To(BeNumerically("==", numExpectedReceivedMessages))
						},
						Entry("test cache RR for valid AsAvailable with channel", resource.AsAvailable, helpers.ProcessCacheResponseThroughChannel),
						Entry("test cache RR for valid AsAvailable with callback", resource.AsAvailable, helpers.ProcessCacheResponseThroughCallback),
						Entry("test cache RR for valid CachedFirst with channel", resource.CachedFirst, helpers.ProcessCacheResponseThroughChannel),
						Entry("test cache RR for valid CachedFirst with callback", resource.CachedFirst, helpers.ProcessCacheResponseThroughCallback),
						Entry("test cache RR for valid CachedOnly with channel", resource.CachedOnly, helpers.ProcessCacheResponseThroughChannel),
						Entry("test cache RR for valid CachedOnly with callback", resource.CachedOnly, helpers.ProcessCacheResponseThroughCallback),
						Entry("test cache RR for valid LiveCancelsCached with channel", resource.LiveCancelsCached, helpers.ProcessCacheResponseThroughChannel),
						Entry("test cache RR for valid LivCancelsCached  with callback", resource.LiveCancelsCached, helpers.ProcessCacheResponseThroughCallback),
					)
				})
			}
			for terminationCaseName, terminationContextRef := range terminationCases {
				if !terminationContextRef.blockable {
					/* NOTE: The selected termination method cannot be blocked, so this test must be
					 * skipped.
					 */
					continue
				}
				terminationConfiguration := terminationContextRef.configuration
				terminationFunction := terminationContextRef.terminateFunction
				terminationCleanup := terminationContextRef.cleanupFunc
				terminationSeversConnection := terminationContextRef.seversConnection
				Context("using termination scheme "+terminationCaseName, func() {
					const numConfiguredCachedMessages int = 3
					const numExpectedCachedMessages int = 0
					const numLiveMessagesFromCacheProxy int = 0
					const numExpectedLiveMessages int = numLiveMessagesFromCacheProxy
					var cacheName string
					var cacheTopic string

					var terminate func()
					var receivedMsgChan chan message.InboundMessage

					BeforeEach(func() {
						cacheName = fmt.Sprintf("MaxMsgs%d", numConfiguredCachedMessages)
						cacheTopic = fmt.Sprintf("MaxMsgs%d/%s/data1", numConfiguredCachedMessages, testcontext.Cache().Vpn)
						cacheRequestID++
						logging.SetLogLevel(logging.LogLevelDebug)
						CheckCache() // skips test with message if cache image is not available
						helpers.InitAllCacheClustersWithMessages()
						var err error
						messagingService, err = messaging.NewMessagingServiceBuilder().FromConfigurationProvider(terminationConfiguration()).Build()
						Expect(err).To(BeNil())
						err = messagingService.Connect()
						Expect(err).To(BeNil())
						messageReceiver, err = messagingService.CreateDirectMessageReceiverBuilder().Build()
						Expect(err).To(BeNil())
						err = messageReceiver.Start()
						Expect(err).To(BeNil())
						receivedMsgChan = make(chan message.InboundMessage, 3)
						messageReceiver.ReceiveAsync(func(msg message.InboundMessage) {
							receivedMsgChan <- msg
						})

						terminate = func() {
							Expect(messagingService.IsConnected()).To(BeTrue())
							Expect(messageReceiver.IsRunning()).To(BeTrue())
							terminationFunction(messagingService, messageReceiver)
							Eventually(messageReceiver.IsTerminated(), "5s").Should(BeTrue())
						}
					})
					AfterEach(func() {
						if messageReceiver.IsRunning() {
							messageReceiver.Terminate(0)
						}
						if messagingService.IsConnected() {
							messagingService.Disconnect()
						}
						if terminationCleanup != nil {
							terminationCleanup(messagingService)
						}
						close(receivedMsgChan)
					})

					DescribeTable("a receiver should be able to terminate gracefully with received cache responses and termination blocked by the application",
						func(strategy resource.CachedMessageSubscriptionStrategy) {
							logging.SetLogLevel(logging.LogLevelDebug)
							strategyString := ""
							numSentCacheRequests := 1
							var numExpectedSuccessfulCacheRequests int
							if terminationSeversConnection {
								// The cache request should not complete, so it's not successful
								numExpectedSuccessfulCacheRequests = 0
							} else {
								// The cache request should be completed, so it's successful
								numExpectedSuccessfulCacheRequests = numSentCacheRequests
							}
							numExpectedFailedCacheRequests := 0
							numExpectedCacheResponses := numSentCacheRequests
							totalMessagesReceived := 0
							numExpectedReceivedMessages := 0
							switch strategy {
							case resource.AsAvailable:
								strategyString = "AsAvailable"
								numExpectedReceivedMessages += numExpectedCachedMessages
								numExpectedReceivedMessages += numExpectedLiveMessages
							case resource.LiveCancelsCached:
								strategyString = "LiveCancelsCached"
								numExpectedReceivedMessages += numExpectedLiveMessages
							case resource.CachedFirst:
								strategyString = "CachedFirst"
								numExpectedReceivedMessages += numExpectedCachedMessages
								numExpectedReceivedMessages += numExpectedLiveMessages
							case resource.CachedOnly:
								strategyString = "CachedOnly"
								numExpectedReceivedMessages += numExpectedCachedMessages
							}
							numExpectedSentDirectMessages := numSentCacheRequests

							cacheRequestConfig := helpers.GetValidCacheRequestConfig(strategy, cacheName, cacheTopic)
							cacheRequestID := message.CacheRequestID(cacheRequestID)

							/* NOTE: This channel receives the cache response and indicates to the
							 * test that it is time to call terminate().
							 */
							var cacheResponseChan atomic.Int32
							cacheResponseChan.Store(0)
							/* NOTE: We need to read all the cache responses because the callbacks will keep getting
							 * executed for each one, and try to write to the cacheResponseChan. If the callback tries
							 * to write to the channel after it has been closed, it will panic. So, we need to close
							 * the channel only after we know it won't be written to again.
							 */
							/* NOTE: We make the signal chan size 0 so that all writers (the API)
							 * have to wait for the reader (the application) to empty the channel.
							 * This allows us to simulate blocking behaviour.
							 */
							var cacheResponseSignal atomic.Bool
							cacheResponseSignal.Store(false)
							cacheResponseCallback := func(cacheResponse solace.CacheResponse) {
								cacheResponseChan.Add(1)
								for !cacheResponseSignal.Load() {
									time.Sleep(time.Millisecond * 500)
								}
							}
							err := messageReceiver.RequestCachedAsyncWithCallback(cacheRequestConfig, cacheRequestID, cacheResponseCallback)
							Expect(err).To(BeNil())

							Eventually(func() uint64 {
								return messagingService.Metrics().GetValue(metrics.CacheRequestsSent)
							}, "10s").Should(BeNumerically("==", 1))

							for i := 0; i < numExpectedReceivedMessages; i++ {
								var inboundMessage message.InboundMessage
								Eventually(receivedMsgChan, "10s").Should(Receive(&inboundMessage))
								Expect(inboundMessage.GetDestinationName()).To(BeEquivalentTo(cacheTopic))
								totalMessagesReceived++
							}

							/* Compare to one because the first cache response callback should block */
							Eventually(func() int32 { return cacheResponseChan.Load() }, "10s").Should(BeNumerically("==", 1))
							/* NOTE: We call terminate after confirming that we have received the
							 * cache response so that we can verify termination behaviour when the
							 * application is blocking termination through the provided callback.
							 */
							terminate()
							cacheResponseSignal.Store(true)
							Eventually(func() int32 { return cacheResponseChan.Load() }, "10s").Should(BeNumerically("==", numExpectedCacheResponses))

							Expect(messagingService.Metrics().GetValue(metrics.CacheRequestsSent)).To(BeNumerically("==", numSentCacheRequests), fmt.Sprintf("CacheRequestsSent for %s was wrong with ID %d", strategyString, cacheRequestID))
							Expect(messagingService.Metrics().GetValue(metrics.CacheRequestsSucceeded)).To(BeNumerically("==", numExpectedSuccessfulCacheRequests), fmt.Sprintf("CacheRequestsSucceeded for %s was wrong", strategyString))
							Expect(messagingService.Metrics().GetValue(metrics.CacheRequestsFailed)).To(BeNumerically("==", numExpectedFailedCacheRequests), fmt.Sprintf("CacheRequestsFailed for %s was wrong", strategyString))
							Expect(messagingService.Metrics().GetValue(metrics.DirectMessagesSent)).To(BeNumerically("==", numExpectedSentDirectMessages), fmt.Sprintf("DirectMessagesSent for %s was wrong", strategyString))
							Expect(totalMessagesReceived).To(BeNumerically("==", numExpectedReceivedMessages))

						},
						/* NOTE: The point of this test is to verify that if the application's
						 * processing of the cache response is blocking, it blocks termination. Since
						 * the `RequestCachedAsync()` method returns a channel for the application to
						 * listen to, there is no way for the application's processing of its response
						 * to block termination. This makes this test unapplicable to the
						 * `RequestCachedAsync`() method. In contrast, the
						 * `RequestCachedAsyncWithCallback()` interface requires that the application
						 * process the cache response in an application-provided callback. This provides
						 * the application with the opportunity to block during termination, making the
						 * `RequestCachedAsyncWithCallback()` interface relevant to this test.
						 */
						Entry("test cache RR for valid AsAvailable with callback", resource.AsAvailable),
						Entry("test cache RR for valid CachedFirst with callback", resource.CachedFirst),
						Entry("test cache RR for valid CachedOnly with callback", resource.CachedOnly),
						Entry("test cache RR for valid LivCancelsCached  with callback", resource.LiveCancelsCached),
					)
				})
			}
		})
	})
})

var _ = Describe("Remote Cache Message Tests", func() {
	// The following tests are just placeholders until the actual implememntation
	// for retrieving cache messages has been completed.
	// They should be modified to real tests when we have the implementation to retrieve cache messages.

	const topic = "remote-cache-message-tests"

	var messagingService solace.MessagingService
	var messageBuilder solace.OutboundMessageBuilder

	BeforeEach(func() {
		CheckCache()      // skips test with message if cache image is not available
		CheckCacheProxy() // skips test with message if cache proxy image is not available

		builder := messaging.NewMessagingServiceBuilder().
			FromConfigurationProvider(helpers.DefaultConfiguration())

		var err error
		messagingService, err = builder.Build()
		Expect(err).ToNot(HaveOccurred())
		messageBuilder = messagingService.MessageBuilder()
	})

	Describe("Published and received outbound message", func() {
		var publisher solace.DirectMessagePublisher
		var receiver solace.DirectMessageReceiver
		var inboundMessageChannel chan message.InboundMessage

		BeforeEach(func() {
			var err error
			err = messagingService.Connect()
			Expect(err).ToNot(HaveOccurred())

			publisher, err = messagingService.CreateDirectMessagePublisherBuilder().Build()
			Expect(err).ToNot(HaveOccurred())
			receiver, err = messagingService.CreateDirectMessageReceiverBuilder().
				WithSubscriptions(resource.TopicSubscriptionOf(topic)).
				Build()
			Expect(err).ToNot(HaveOccurred())

			err = publisher.Start()
			Expect(err).ToNot(HaveOccurred())

			inboundMessageChannel = make(chan message.InboundMessage)
			receiver.ReceiveAsync(func(inboundMessage message.InboundMessage) {
				inboundMessageChannel <- inboundMessage
			})

			err = receiver.Start()
			Expect(err).ToNot(HaveOccurred())
		})

		AfterEach(func() {
			var err error
			err = publisher.Terminate(10 * time.Second)
			Expect(err).ToNot(HaveOccurred())
			err = receiver.Terminate(10 * time.Second)
			Expect(err).ToNot(HaveOccurred())

			err = messagingService.Disconnect()
			Expect(err).ToNot(HaveOccurred())
		})

		// EBP-24 (second test case): Cache inbound message - check that messages returned as part of a cache response
		// have valid cached request ID (calling GetCachedRequestID() on a cache message returns the ID and true)
		It("should retrieve the valid cache request ID from received Cached message", func() {
			msg, err := messageBuilder.BuildWithStringPayload("hello world")
			Expect(err).ToNot(HaveOccurred())

			publisher.Publish(msg, resource.TopicOf(topic))

			select {
			case inboundMessage := <-inboundMessageChannel:
				cacheRequestID, ok := inboundMessage.GetCacheRequestID()
				// @TODO: EBP-24: Modify these assertions for better test
				// coverage when the feature to retrieve cache messages is done

				Expect(ok).To(BeFalse())                                    // for a CACHE message
				Expect(cacheRequestID).To(Equal(message.CacheRequestID(0))) // for a CACHE message
			case <-time.After(1 * time.Second):
				Fail("timed out waiting for message to be delivered")
			}
		})

	})

})<|MERGE_RESOLUTION|>--- conflicted
+++ resolved
@@ -235,7 +235,6 @@
 				<-cacheResponseSignalChan
 			}
 		})
-<<<<<<< HEAD
 		It("cache request fails on expired timeout", func() {
 			cacheRequestID := message.CacheRequestID(1)
 			cacheName := "MaxMsgs3/delay=3500"
@@ -243,7 +242,26 @@
 			cacheRequestConfig := resource.NewCachedMessageSubscriptionRequest(resource.CachedFirst, cacheName, resource.TopicSubscriptionOf(topic), 3000, helpers.ValidMaxCachedMessages, helpers.ValidCachedMessageAge)
 			/* NOTE: Chan size 3 in case we get unexpected msgs to avoid hang in termination. */
 			receivedMsgChan := make(chan message.InboundMessage, 3)
-=======
+			err := receiver.ReceiveAsync(func(msg message.InboundMessage) {
+				receivedMsgChan <- msg
+			})
+			Expect(err).To(BeNil())
+			channel, err := receiver.RequestCachedAsync(cacheRequestConfig, cacheRequestID)
+			Expect(err).To(BeNil())
+			Expect(channel).ToNot(BeNil())
+			Consistently(channel, "2.5s").ShouldNot(Receive())
+			var cacheResponse solace.CacheResponse
+			Eventually(channel, "5s").Should(Receive(&cacheResponse))
+			Expect(cacheResponse).ToNot(BeNil())
+			/* EBP-25: Assert cache request ID. */
+			/* EBP-26: Assert cache request outcome failed. */
+			/* EBP-28: Assert CACHE_TIMEOUT sc and CACHE_INCOMPLETE rc in err. */
+			Consistently(receivedMsgChan).ShouldNot(Receive())
+			Expect(messagingService.Metrics().GetValue(metrics.DirectMessagesReceived)).To(BeNumerically("==", 0))
+			Expect(messagingService.Metrics().GetValue(metrics.CacheRequestsSent)).To(BeNumerically("==", 1))
+			Expect(messagingService.Metrics().GetValue(metrics.CacheRequestsFailed)).To(BeNumerically("==", 0))
+			Expect(messagingService.Metrics().GetValue(metrics.CacheRequestsSucceeded)).To(BeNumerically("==", 0))
+		})
 		DescribeTable("cache request when there is no cached data available", func(strategy resource.CachedMessageSubscriptionStrategy, cacheResponseProcessStrategy helpers.CacheResponseProcessStrategy) {
 			cacheRequestID := message.CacheRequestID(1)
 			cacheName := "MaxMsgs1"
@@ -266,29 +284,10 @@
 			 * because if there is an error we expect MaxMsgs1 to return only 1 message.
 			 */
 			receivedMsgChan := make(chan message.InboundMessage, 1)
->>>>>>> 9596bbf3
 			err := receiver.ReceiveAsync(func(msg message.InboundMessage) {
 				receivedMsgChan <- msg
 			})
 			Expect(err).To(BeNil())
-<<<<<<< HEAD
-			channel, err := receiver.RequestCachedAsync(cacheRequestConfig, cacheRequestID)
-			Expect(err).To(BeNil())
-			Expect(channel).ToNot(BeNil())
-			Consistently(channel, "2.5s").ShouldNot(Receive())
-			var cacheResponse solace.CacheResponse
-			Eventually(channel, "5s").Should(Receive(&cacheResponse))
-			Expect(cacheResponse).ToNot(BeNil())
-			/* EBP-25: Assert cache request ID. */
-			/* EBP-26: Assert cache request outcome failed. */
-			/* EBP-28: Assert CACHE_TIMEOUT sc and CACHE_INCOMPLETE rc in err. */
-			Consistently(receivedMsgChan).ShouldNot(Receive())
-			Expect(messagingService.Metrics().GetValue(metrics.DirectMessagesReceived)).To(BeNumerically("==", 0))
-			Expect(messagingService.Metrics().GetValue(metrics.CacheRequestsSent)).To(BeNumerically("==", 1))
-			Expect(messagingService.Metrics().GetValue(metrics.CacheRequestsFailed)).To(BeNumerically("==", 0))
-			Expect(messagingService.Metrics().GetValue(metrics.CacheRequestsSucceeded)).To(BeNumerically("==", 0))
-		})
-=======
 			var cacheResponse solace.CacheResponse
 			switch cacheResponseProcessStrategy {
 			case helpers.ProcessCacheResponseThroughChannel:
@@ -469,7 +468,6 @@
 			Entry("with channel", helpers.ProcessCacheResponseThroughChannel),
 			Entry("with callback", helpers.ProcessCacheResponseThroughCallback),
 		)
->>>>>>> 9596bbf3
 		It("cache request requires messages from multiple clusters, but one cluster is shut down", func() {
 			cacheRequestID := message.CacheRequestID(1)
 			numExpectedMessages := 3
