// pubsubplus-go-client
//
// Copyright 2025 Solace Corporation. All rights reserved.
//
// Licensed under the Apache License, Version 2.0 (the "License");
// you may not use this file except in compliance with the License.
// You may obtain a copy of the License at
//
//     http://www.apache.org/licenses/LICENSE-2.0
//
// Unless required by applicable law or agreed to in writing, software
// distributed under the License is distributed on an "AS IS" BASIS,
// WITHOUT WARRANTIES OR CONDITIONS OF ANY KIND, either express or implied.
// See the License for the specific language governing permissions and
// limitations under the License.

package test

import (
	"fmt"
	"strings"
	"sync/atomic"
	"time"

	"solace.dev/go/messaging"
	"solace.dev/go/messaging/pkg/solace"
	"solace.dev/go/messaging/pkg/solace/config"
	"solace.dev/go/messaging/pkg/solace/logging"
	"solace.dev/go/messaging/pkg/solace/message"
	"solace.dev/go/messaging/pkg/solace/metrics"
	"solace.dev/go/messaging/pkg/solace/resource"
	"solace.dev/go/messaging/pkg/solace/subcode"
	"solace.dev/go/messaging/test/helpers"
	"solace.dev/go/messaging/test/testcontext"

	. "github.com/onsi/ginkgo/v2"
	. "github.com/onsi/gomega"
)

func CheckCache() {
	if !testcontext.CacheEnabled() {
		Skip("The infrastructure required for running cache tests is not available, skipping this test since it requires a cache.")
	}
}

func CheckCacheProxy() {
	if !testcontext.CacheProxyEnabled() {
		Skip("The infrastructure required for running cache proxy tests is not available, skipping this test since it requires a cache proxy.")
	}
}

func GetCacheStatsAsString(messagingService solace.MessagingService) string {
	return fmt.Sprintf("CacheRequestsSent: %d\nCacheRequestsSucceeded: %d\nCacheRequestsFailed: %d\n", messagingService.Metrics().GetValue(metrics.CacheRequestsSent), messagingService.Metrics().GetValue(metrics.CacheRequestsSucceeded), messagingService.Metrics().GetValue(metrics.CacheRequestsFailed))
}

var _ = Describe("Cache Strategy", func() {
	logging.SetLogLevel(logging.LogLevelDebug)
	Describe("When the cache is available and configured", func() {
		var messagingService solace.MessagingService
		var receiver solace.DirectMessageReceiver
		/* NOTE: deferredOperation is used for conducting operations after termination, such as closing a channel
		 * that is may be used during termination but that is declared within a single test case because its use is
		 * specific to that test case. If the closing of this channel were handled within the test case using a `defer`,
		 * when termination tried to access the channel in `AfterEach`, it would panic.
		 */
		var deferredOperation func()
		BeforeEach(func() {
			logging.SetLogLevel(logging.LogLevelDebug)
			CheckCache() // skips test with message if cache image is not available
			helpers.InitAllCacheClustersWithMessages()
			var err error
			messagingService, err = messaging.NewMessagingServiceBuilder().FromConfigurationProvider(helpers.DefaultCacheConfiguration()).Build()
			Expect(err).To(BeNil())
			err = messagingService.Connect()
			Expect(err).To(BeNil())
			receiver, err = messagingService.CreateDirectMessageReceiverBuilder().Build()
			Expect(err).To(BeNil())
			err = receiver.Start()
			Expect(err).To(BeNil())
			deferredOperation = nil
		})
		AfterEach(func() {
			var err error
			if receiver.IsRunning() {
				err = receiver.Terminate(0)
				Expect(err).To(BeNil())
			}
			Expect(receiver.IsRunning()).To(BeFalse())
			Expect(receiver.IsTerminated()).To(BeTrue())
			if messagingService.IsConnected() {
				err = messagingService.Disconnect()
				Expect(err).To(BeNil())
			}
			Expect(messagingService.IsConnected()).To(BeFalse())
			if deferredOperation != nil {
				deferredOperation()
			}
		})
		It("a direct receiver should get an error when trying to send an invalid cache request", func() {
			/* NOTE: This test also asserts that the receiver can terminate after a failed attempt to send a cache
			 * request.
			 */
			var cacheRequestID message.CacheRequestID = 0
			numExpectedCacheRequestsSent := 0
			numExpectedCacheRequestsFailed := 0
			numExpectedCacheRequestsSucceeded := 0
			trivialCacheName := "trivial cache name"
			trivialTopic := "trivial topic"
			strategy := resource.AsAvailable
			invalidCacheRequestConfig := helpers.GetInvalidCacheRequestConfig(strategy, trivialCacheName, trivialTopic)
			channel, err := receiver.RequestCachedAsync(invalidCacheRequestConfig, cacheRequestID)
			Expect(channel).To(BeNil())
			Expect(err).To(BeAssignableToTypeOf(&solace.InvalidConfigurationError{}))
			callback := func(solace.CacheResponse) {
				Fail("This callback function should never run!")
			}
			err = receiver.RequestCachedAsyncWithCallback(invalidCacheRequestConfig, cacheRequestID, callback)
			Expect(err).To(BeAssignableToTypeOf(&solace.InvalidConfigurationError{}))
			Expect(messagingService.Metrics().GetValue(metrics.CacheRequestsSent)).To(BeNumerically("==", numExpectedCacheRequestsSent))
			Expect(messagingService.Metrics().GetValue(metrics.CacheRequestsFailed)).To(BeNumerically("==", numExpectedCacheRequestsFailed))
			Expect(messagingService.Metrics().GetValue(metrics.CacheRequestsSucceeded)).To(BeNumerically("==", numExpectedCacheRequestsSucceeded))
		})
		It("a direct receiver should be able to submit multiple concurrent cache requests with the same cache request ID without error", func() {
			err := receiver.ReceiveAsync(func(_ message.InboundMessage) {})
			Expect(err).To(BeNil())
			/* NOTE: We don't need to run this test for both channel and callback types because we're only really
			 * testing the call to submit a cache request with duplicate cache request IDs. The method of
			 * processing the cache response should not be affected by duplicate cache request IDs since the ID is
			 * only used by the application for correlation, and not by the API. We do assert that we receive the
			 * cache response, but only as a means of ensuring that the cache request was sent properly in CCSMP.
			 */
			cacheRequestID := message.CacheRequestID(1)
			numExpectedCachedMessages := 3
			/* NOTE: delay will give us time to have concurrent cache requests with the same ID */
			delay := 2000
			topic := fmt.Sprintf("MaxMsgs%d/%s/data1", numExpectedCachedMessages, testcontext.Cache().Vpn)
			cacheName := fmt.Sprintf("MaxMsgs%d/delay=%d,", numExpectedCachedMessages, delay)
			cacheRequestConfig := resource.NewCachedMessageSubscriptionRequest(resource.AsAvailable, cacheName, resource.TopicSubscriptionOf(topic), int32(delay+1000), helpers.ValidMaxCachedMessages, helpers.ValidCachedMessageAge)
			channelOne, err := receiver.RequestCachedAsync(cacheRequestConfig, cacheRequestID)
			Expect(channelOne).ToNot(BeNil())
			Expect(err).To(BeNil())
			Eventually(func() uint64 { return messagingService.Metrics().GetValue(metrics.CacheRequestsSent) }).Should(BeNumerically("==", 1))
			Expect(messagingService.Metrics().GetValue(metrics.CacheRequestsFailed)).To(BeNumerically("==", 0))
			Expect(messagingService.Metrics().GetValue(metrics.CacheRequestsSucceeded)).To(BeNumerically("==", 0))

			channelTwo, err := receiver.RequestCachedAsync(cacheRequestConfig, cacheRequestID)
			Expect(channelTwo).ToNot(BeNil())
			Expect(err).To(BeNil())
			Eventually(func() uint64 { return messagingService.Metrics().GetValue(metrics.CacheRequestsSent) }).Should(BeNumerically("==", 2))
			Expect(messagingService.Metrics().GetValue(metrics.CacheRequestsFailed)).To(BeNumerically("==", 0))
			Expect(messagingService.Metrics().GetValue(metrics.CacheRequestsSucceeded)).To(BeNumerically("==", 0))

			/* NOTE: This just asserts that we didn't immediately get a failure response due to an error on send. The
			 * is intended to be extremely short, but otherwise of arbitrary value.
			 */
			Consistently(channelOne, "1ms").ShouldNot(Receive())
			Consistently(channelTwo, "1ms").ShouldNot(Receive())

			/* NOTE: Assert that the cache response was received. */
			var cacheResponse1 solace.CacheResponse
			Eventually(channelOne, delay+1000).Should(Receive(&cacheResponse1))
			Expect(cacheResponse1).ToNot(BeNil())
			var cacheResponse2 solace.CacheResponse
			Eventually(channelTwo, delay+1000).Should(Receive(&cacheResponse2))
			Expect(cacheResponse2).ToNot(BeNil())
			Expect(messagingService.Metrics().GetValue(metrics.CacheRequestsSent)).To(BeNumerically("==", 2))
			Expect(messagingService.Metrics().GetValue(metrics.CacheRequestsFailed)).To(BeNumerically("==", 0))
			Expect(messagingService.Metrics().GetValue(metrics.CacheRequestsSucceeded)).To(BeNumerically("==", 2))
		})
		It("a direct receiver should be able to submit multiple consecutive cache requests with the same cache request ID without error", func() {
			err := receiver.ReceiveAsync(func(message.InboundMessage) {})
			Expect(err).To(BeNil())
			cacheRequestID := message.CacheRequestID(1)
			numExpectedCachedMessages := 3
			topic := fmt.Sprintf("MaxMsgs%d/%s/data1", numExpectedCachedMessages, testcontext.Cache().Vpn)
			cacheName := fmt.Sprintf("MaxMsgs%d", numExpectedCachedMessages)
			cacheRequestConfig := helpers.GetValidCacheRequestConfig(resource.AsAvailable, cacheName, topic)

			channelOne, err := receiver.RequestCachedAsync(cacheRequestConfig, cacheRequestID)
			Expect(channelOne).ToNot(BeNil())
			Expect(err).To(BeNil())
			Eventually(func() uint64 { return messagingService.Metrics().GetValue(metrics.CacheRequestsSent) }, "5s").Should(BeNumerically("==", 1))
			var cacheResponseOne solace.CacheResponse
			Eventually(channelOne, "10s").Should(Receive(&cacheResponseOne))
			Expect(cacheResponseOne).ToNot(BeNil())
			Expect(messagingService.Metrics().GetValue(metrics.CacheRequestsFailed)).To(BeNumerically("==", 0))
			Expect(messagingService.Metrics().GetValue(metrics.CacheRequestsSucceeded)).To(BeNumerically("==", 1))

			channelTwo, err := receiver.RequestCachedAsync(cacheRequestConfig, cacheRequestID)
			Expect(channelTwo).ToNot(BeNil())
			Expect(err).To(BeNil())
			Eventually(func() uint64 { return messagingService.Metrics().GetValue(metrics.CacheRequestsSent) }, "5s").Should(BeNumerically("==", 2))
			var cacheResponseTwo solace.CacheResponse
			Eventually(channelTwo, "10s").Should(Receive(&cacheResponseTwo))
			Expect(cacheResponseTwo).ToNot(BeNil())
			Expect(messagingService.Metrics().GetValue(metrics.CacheRequestsFailed)).To(BeNumerically("==", 0))
			Expect(messagingService.Metrics().GetValue(metrics.CacheRequestsSucceeded)).To(BeNumerically("==", 2))
		})
		It("a direct receiver that tries to submit more than the maximum number of cache requests should get an IllegalStateError", func() {
			err := receiver.ReceiveAsync(func(message.InboundMessage) {})
			Expect(err).To(BeNil())
			maxCacheRequests := 1024
			/* NOTE: First we will fill the internal buffer, then we will try one more and assert an error */
			numExpectedCachedMessages := 3
			topic := fmt.Sprintf("MaxMsgs%d/%s/data1", numExpectedCachedMessages, testcontext.Cache().Vpn)
			cacheName := fmt.Sprintf("MaxMsgs%d", numExpectedCachedMessages)
			cacheRequestConfig := helpers.GetValidCacheRequestConfig(resource.AsAvailable, cacheName, topic)
			cacheResponseSignalChan := make(chan solace.CacheResponse)
			callback := func(cacheResponse solace.CacheResponse) {
				cacheResponseSignalChan <- cacheResponse
			}
			for i := 0; i <= maxCacheRequests; i++ {
				cacheRequestID := message.CacheRequestID(i)
				err := receiver.RequestCachedAsyncWithCallback(cacheRequestConfig, cacheRequestID, callback)
				Expect(err).To(BeNil())
			}
			/* NOTE: We only need to assert at the end of the loop because we only care about the state at this point.
			 * We assert that there are maxCacheRequests+1 successful/sent cache requests, because the max cache
			 * requests limit is based on an internal buffer whose oldest item is given to the callback, freeing up the
			 * additional slot.
			 * callback          buffer (assume buffer size 4 for example)       num cache requests sent/succeeded
			 * |*|                           |*|*|*|*|                                       5 = 4 + 1
			 */
			Eventually(func() uint64 { return messagingService.Metrics().GetValue(metrics.CacheRequestsSent) }).Should(BeNumerically("==", maxCacheRequests+1))
			Eventually(func() uint64 { return messagingService.Metrics().GetValue(metrics.CacheRequestsSucceeded) }).Should(BeNumerically("==", maxCacheRequests+1))

			err = receiver.RequestCachedAsyncWithCallback(cacheRequestConfig, message.CacheRequestID(maxCacheRequests+1), callback)
			Expect(err).To(BeAssignableToTypeOf(&solace.IllegalStateError{}))

			channel, err := receiver.RequestCachedAsync(cacheRequestConfig, message.CacheRequestID(maxCacheRequests+1))
			Expect(err).To(BeAssignableToTypeOf(&solace.IllegalStateError{}))
			Expect(channel).To(BeNil())
			/* NOTE: We need to clear the internal buffer so that we can terminate. */
			for i := 0; i <= maxCacheRequests; i++ {
				<-cacheResponseSignalChan
			}
		})
<<<<<<< HEAD
        DescribeTable("cache request when there is no cached data available", func(strategy resource.CachedMessageSubscriptionStrategy, cacheResponseProcessStrategy helpers.CacheResponseProcessStrategy) {
                cacheRequestID := message.CacheRequestID(1)
                cacheName := "MaxMsgs1"
                topic := fmt.Sprintf("%s/%s/nodata", cacheName, testcontext.Cache().Vpn)
                var cacheRequestConfig resource.CachedMessageSubscriptionRequest
                switch strategy {
                case resource.AsAvailable:
                        cacheRequestConfig = helpers.GetValidAsAvailableCacheRequestConfig(cacheName, topic)
                case resource.CachedOnly:
                        cacheRequestConfig = helpers.GetValidCachedOnlyCacheRequestConfig(cacheName, topic)
                case resource.CachedFirst:
                        cacheRequestConfig = helpers.GetValidCachedFirstCacheRequestConfig(cacheName, topic)
                case resource.LiveCancelsCached:
                        cacheRequestConfig = helpers.GetValidLiveCancelsCachedRequestConfig(cacheName, topic)
                default:
                        Fail("Got unrecognized cache request strategy")
                }
                /* NOTE: we don't expect to get a message, but having a buffer of 1 will mitigate the risk of this test
                 * hanging on terminate because the receiver callback has to write to the test buffer. The size is 1
                 * because if there is an error we expect MaxMsgs1 to return only 1 message.
                 */
                receivedMsgChan := make(chan message.InboundMessage, 1)
                err := receiver.ReceiveAsync(func(msg message.InboundMessage) {
                        receivedMsgChan <- msg
                })
                Expect(err).To(BeNil())
                var cacheResponse solace.CacheResponse
                switch cacheResponseProcessStrategy {
                case helpers.ProcessCacheResponseThroughChannel:
                        channel, err := receiver.RequestCachedAsync(cacheRequestConfig, cacheRequestID)
                        Expect(err).To(BeNil())
                        Expect(channel).ToNot(BeNil())
                        Eventually(func() uint64 {return messagingService.Metrics().GetValue(metrics.CacheRequestsSent)}, "10s").Should(BeNumerically("==", 1))
                        Eventually(channel, "10s").Should(Receive(&cacheResponse))
                case helpers.ProcessCacheResponseThroughCallback:
                        cacheResponseChan := make(chan solace.CacheResponse, 1)
                        callback := func(cacheResponse solace.CacheResponse) {
                                cacheResponseChan <- cacheResponse
                        }
                        err := receiver.RequestCachedAsyncWithCallback(cacheRequestConfig, cacheRequestID, callback)
                        Expect(err).To(BeNil())
                        Eventually(func() uint64 {return messagingService.Metrics().GetValue(metrics.CacheRequestsSent)}, "10s").Should(BeNumerically("==", 1))
                        Eventually(cacheResponseChan, "10s").Should(Receive(&cacheResponse))
                default:
                        Fail("Got unrecognized cache response process strategy")
                }
                Expect(cacheResponse).ToNot(BeNil())
                /* EBP-25: Assert response ID matches request ID. */
                /* EBP-26: Assert cache request outcome. */
                /* EBP-28: Assert response err. */
                Consistently(receivedMsgChan).ShouldNot(Receive())
        },
        Entry("with CachedFirst and channel", resource.CachedFirst, helpers.ProcessCacheResponseThroughChannel),
        Entry("with CachedFirst and callback", resource.CachedFirst, helpers.ProcessCacheResponseThroughCallback),
        Entry("with CachedOnly and channel", resource.CachedOnly, helpers.ProcessCacheResponseThroughChannel),
        Entry("with CachedOnly and callback", resource.CachedOnly, helpers.ProcessCacheResponseThroughCallback),
        Entry("with AsAvailable and channel", resource.AsAvailable, helpers.ProcessCacheResponseThroughChannel),
        Entry("with AsAvailable and callback", resource.AsAvailable, helpers.ProcessCacheResponseThroughCallback),
        Entry("with LiveCancelsCached and channel", resource.LiveCancelsCached, helpers.ProcessCacheResponseThroughChannel),
        Entry("with LiveCancelsCached and callback", resource.LiveCancelsCached, helpers.ProcessCacheResponseThroughCallback),
        )
		DescribeTable("a cache request should retrieve at most the configured number of maxCachedMessages", func(configuredMaxMessages int32, expectedMessages int, strategy resource.CachedMessageSubscriptionStrategy) {
			/* NOTE: We make a chan twice the size of what we expect is necessary, so that if we do get additional
			 * messages they will immediately be available and not race with the channel read at the end of the
			 * test.
			 */
			receivedMsgChan := make(chan message.InboundMessage, expectedMessages*2)
=======
		It("a cache request will return the expected number of cached messages based on configured cache message age", func() {
			cacheRequestID := message.CacheRequestID(1)
			cacheName := "MaxMsgs1"
			cacheTopic := fmt.Sprintf("%s/%s/data1", cacheName, testcontext.Cache().Vpn)
			/* NOTE: We're expecting to get 2 messages, 5 gives plenty of buffer in case of errors. */
			receivedMsgChan := make(chan message.InboundMessage, 5)
>>>>>>> 615777b6
			err := receiver.ReceiveAsync(func(msg message.InboundMessage) {
				receivedMsgChan <- msg
			})
			/* NOTE: Cache request with max age `0` should retrieve all messages, in this case 1. */
			cacheRequestConfig := resource.NewCachedMessageSubscriptionRequest(resource.AsAvailable, cacheName, resource.TopicSubscriptionOf(cacheTopic), helpers.ValidCacheAccessTimeout, helpers.ValidMaxCachedMessages, int32(0))
			channel, err := receiver.RequestCachedAsync(cacheRequestConfig, cacheRequestID)
			Expect(err).To(BeNil())
			Expect(channel).ToNot(BeNil())
			var cacheResponse solace.CacheResponse
			Eventually(channel, "5s").Should(Receive(&cacheResponse))
			Expect(cacheResponse).ToNot(BeNil())
			/* EBP-25: Assert response ID matches request ID. */
			/* EBP-26: Assert response CacheRequestOutcome is Ok. */
			/* EBP-28: Assert response err is nil */
			var msg message.InboundMessage
			Eventually(receivedMsgChan, "5s").Should(Receive(&msg))
			Expect(msg).ToNot(BeNil())
			Expect(msg.GetDestinationName()).To(Equal(cacheTopic))
			id, ok := msg.GetCacheRequestID()
			Expect(ok).To(BeTrue())
			Expect(id).To(BeNumerically("==", cacheRequestID))
			/* EBP-21: Assert this is a cached message. */
			/* NOTE: Because we waited for the cache response, we only need to poll the data message channel
			 * instantaneously.
			 */
			Consistently(receivedMsgChan, "1ms").ShouldNot(Receive())

			/* NOTE: Cache request with max age `1` should receive no messages because we first wait for 2s. This
			 * guarantees that the cache instance was populated at least 2s ago, making its cached messages older
			 * than 1ms. Only messages 1ms or newer should be returned, so none should be returned.
			 */
			time.Sleep(time.Second * 2)
			cacheRequestConfig = resource.NewCachedMessageSubscriptionRequest(resource.AsAvailable, cacheName, resource.TopicSubscriptionOf(cacheTopic), helpers.ValidCacheAccessTimeout, helpers.ValidMaxCachedMessages, int32(1))
			channel, err = receiver.RequestCachedAsync(cacheRequestConfig, cacheRequestID)
			Expect(err).To(BeNil())
			Expect(channel).ToNot(BeNil())
			Eventually(channel, "5s").Should(Receive(&cacheResponse))
			Expect(cacheResponse).ToNot(BeNil())
			/* EBP-25: Assert response ID matches request ID. */
			/* EBP-26: Assert response CacheRequestOutcome. */
			/* EBP-28: Assert response err. */
			/* NOTE: Because we waited for the cache response, we only need to poll the data message channel
			 * instantaneously.
			 */
			Consistently(receivedMsgChan, "1ms").ShouldNot(Receive())

			/* NOTE: Cache request with max age `10000` should retrieve all messages, in this case 1. */
			cacheRequestConfig = resource.NewCachedMessageSubscriptionRequest(resource.AsAvailable, cacheName, resource.TopicSubscriptionOf(cacheTopic), helpers.ValidCacheAccessTimeout, helpers.ValidMaxCachedMessages, int32(10000))
			channel, err = receiver.RequestCachedAsync(cacheRequestConfig, cacheRequestID)
			Expect(err).To(BeNil())
			Expect(channel).ToNot(BeNil())
			Eventually(channel, "5s").Should(Receive(&cacheResponse))
			Expect(cacheResponse).ToNot(BeNil())
			/* EBP-25: Assert response ID matches request ID. */
			/* EBP-26: Assert response CacheRequestOutcome is Ok. */
			/* EBP-28: Assert response err is nil */
			Eventually(receivedMsgChan, "5s").Should(Receive(&msg))
			Expect(msg).ToNot(BeNil())
			Expect(msg.GetDestinationName()).To(Equal(cacheTopic))
			id, ok = msg.GetCacheRequestID()
			Expect(ok).To(BeTrue())
			/* EBP-21: Assert this is a cached message. */
			/* NOTE: Because we waited for the cache response, we only need to poll the data message channel
			 * instantaneously.
			 */
			Consistently(receivedMsgChan, "1ms").ShouldNot(Receive())
			Expect(id).To(BeNumerically("==", cacheRequestID))
		})
		DescribeTable("long running cache requests with live data queue and live data to fill", func(cacheResponseProcessStrategy helpers.CacheResponseProcessStrategy) {
			numExpectedCachedMessages := 3
			numExpectedLiveMessages := 100000
			delay := 10000
			numExpectedReceivedMessages := numExpectedCachedMessages + numExpectedLiveMessages
			receivedMsgChan := make(chan message.InboundMessage, numExpectedReceivedMessages)
			err := receiver.ReceiveAsync(func(msg message.InboundMessage) {
				receivedMsgChan <- msg
			})
			Expect(err).To(BeNil())
			cacheName := fmt.Sprintf("MaxMsgs%d/delay=%d,msgs=%d", numExpectedCachedMessages, delay, numExpectedLiveMessages)
			topic := fmt.Sprintf("MaxMsgs%d/%s/data1", numExpectedCachedMessages, testcontext.Cache().Vpn)
			cacheRequestID := message.CacheRequestID(1)
			cacheRequestConfig := resource.NewCachedMessageSubscriptionRequest(resource.CachedFirst, cacheName, resource.TopicSubscriptionOf(topic), 45000, 0, 50000)
			var cacheResponse solace.CacheResponse
			/* NOTE: We need to wait for longer than usual for the cache response (10s) since the cache response is
			 * given to the application only after all messages related to the cache request have been received by
			 * the API. Since 100000 live messages are being received as a part of the cache response, the cache
			 * response ends up taking a lot longer.
			 */
			switch cacheResponseProcessStrategy {
			case helpers.ProcessCacheResponseThroughCallback:
				channel := make(chan solace.CacheResponse, 1)
				callback := func(cacheResponse solace.CacheResponse) {
					channel <- cacheResponse
				}
				err = receiver.RequestCachedAsyncWithCallback(cacheRequestConfig, cacheRequestID, callback)
				Expect(err).To(BeNil())
				Eventually(func() uint64 { return messagingService.Metrics().GetValue(metrics.CacheRequestsSent) }).Should(BeNumerically("==", 1))
				Consistently(channel, "9.5s").ShouldNot(Receive())
				Eventually(channel, "10s").Should(Receive(&cacheResponse))
			case helpers.ProcessCacheResponseThroughChannel:
				channel, err := receiver.RequestCachedAsync(cacheRequestConfig, cacheRequestID)
				Expect(err).To(BeNil())
				Expect(channel).ToNot(BeNil())
				Consistently(channel, "9.5s").ShouldNot(Receive(&cacheResponse))
				Eventually(channel, "10s").Should(Receive(&cacheResponse))
			default:
				Fail("Got unexpected cache response process strategy")
			}
			Expect(cacheResponse).ToNot(BeNil())
			/* EBP-25: Assert cache request ID from response is the same as the request */
			/* EBP-26: Assert cache request Outcome is Ok. */
			/* EBP-28: Assert error from cache response is nil */
			/* NOTE: Check the cached messages first. */
			for i := 0; i < numExpectedCachedMessages; i++ {
				var msg message.InboundMessage
				Eventually(receivedMsgChan).Should(Receive(&msg), fmt.Sprintf("Timed out waiting to receive message %d of %d", i, numExpectedLiveMessages))
				Expect(msg).ToNot(BeNil())
				Expect(msg.GetDestinationName()).To(Equal(topic))
				id, ok := msg.GetCacheRequestID()
				Expect(ok).To(BeTrue())
				Expect(id).To(BeNumerically("==", cacheRequestID))
				/* EBP-21: Assert that this message is a cached message. */
			}
			/* NOTE: Check the live messages second. */
			for i := 0; i < numExpectedLiveMessages; i++ {
				var msg message.InboundMessage
				Eventually(receivedMsgChan).Should(Receive(&msg), fmt.Sprintf("Timed out waiting to receive message %d of %d", i, numExpectedLiveMessages))
				Expect(msg).ToNot(BeNil())
				Expect(msg.GetDestinationName()).To(Equal(topic))
				id, ok := msg.GetCacheRequestID()
				Expect(ok).To(BeFalse())
				Expect(id).To(BeNumerically("==", 0))
				/* EBP-21: Assert that this is a live message */
			}
		},
			Entry("with channel", helpers.ProcessCacheResponseThroughChannel),
			Entry("with callback", helpers.ProcessCacheResponseThroughCallback),
		)
		It("cache request requires messages from multiple clusters, but one cluster is shut down", func() {
			cacheRequestID := message.CacheRequestID(1)
			numExpectedMessages := 3
			cacheName := fmt.Sprintf("MaxMsgs%d/inc=badCacheCluster", numExpectedMessages)
			topic := fmt.Sprintf("MaxMsgs%d/%s/data1", numExpectedMessages, testcontext.Cache().Vpn)
			cacheRequestConfig := resource.NewCachedMessageSubscriptionRequest(resource.CachedFirst, cacheName, resource.TopicSubscriptionOf(topic), 10000, helpers.ValidMaxCachedMessages, helpers.ValidCachedMessageAge)
			receivedMsgChan := make(chan message.InboundMessage, 3)
			err := receiver.ReceiveAsync(func(msg message.InboundMessage) {
				receivedMsgChan <- msg
			})
			Expect(err).To(BeNil())
			channel, err := receiver.RequestCachedAsync(cacheRequestConfig, cacheRequestID)
			Expect(err).To(BeNil())
			Expect(channel).ToNot(BeNil())
			Eventually(func() uint64 { return messagingService.Metrics().GetValue(metrics.CacheRequestsSent) }, "10s").Should(BeNumerically("==", 1))
			var cacheResponse solace.CacheResponse
			Eventually(channel, "15s").Should(Receive(&cacheResponse))
			Expect(cacheResponse).ToNot(BeNil())
			/* EBP-25: Assert response ID matched request ID. */
			/* EBP-26: Assert CacheRequestOutcome is Failed. */
			/* EBP-28: Assert err contains CACHE_TIMEOUT sc and CACHE_INCOMPLETE rc. */
			for i := 0; i < numExpectedMessages; i++ {
				var msg message.InboundMessage
				Eventually(receivedMsgChan).Should(Receive(&msg))
				Expect(msg).ToNot(BeNil())
				Expect(msg.GetDestinationName()).To(Equal(topic))
				id, ok := msg.GetCacheRequestID()
				Expect(ok).To(BeTrue())
				Expect(id).To(BeNumerically("==", cacheRequestID))
				/* EBP-21: Assert this is a cached message */
			}
		})
		DescribeTable("a cache request should retrieve at most the configured number of maxCachedMessages", func(configuredMaxMessages int32, expectedMessages int, strategy resource.CachedMessageSubscriptionStrategy) {
			/* NOTE: We make a chan twice the size of what we expect is necessary, so that if we do get additional
			 * messages they will immediately be available and not race with the channel read at the end of the
			 * test.
			 */
			receivedMsgChan := make(chan message.InboundMessage, expectedMessages*2)
			err := receiver.ReceiveAsync(func(msg message.InboundMessage) {
				receivedMsgChan <- msg
			})
			cacheRequestID := message.CacheRequestID(1)
			cacheName := fmt.Sprintf("MaxMsgs%d", expectedMessages)
			cacheTopic := fmt.Sprintf("%s/%s/data1", cacheName, testcontext.Cache().Vpn)
			cacheReqeustConfig := resource.NewCachedMessageSubscriptionRequest(strategy, cacheName, resource.TopicSubscriptionOf(cacheTopic), helpers.ValidCacheAccessTimeout, configuredMaxMessages, helpers.ValidCachedMessageAge)
			cacheResponseChan, err := receiver.RequestCachedAsync(cacheReqeustConfig, cacheRequestID)
			Expect(err).To(BeNil())
			var response solace.CacheResponse
			Eventually(cacheResponseChan, "5s").Should(Receive(&response))
			Expect(response).ToNot(BeNil())
			/* EBP-25: Assert response ID matches request ID. */
			/* EBP-26: Assert CacheRequestOutcome.Ok */
			/* EBP-28: Assert err from response is nil */
			for i := 0; i < expectedMessages; i++ {
				var msg message.InboundMessage
				Eventually(receivedMsgChan, "5s").Should(Receive(&msg))
				Expect(msg).ToNot(BeNil())
				Expect(msg.GetDestinationName()).To(Equal(cacheTopic))
				id, ok := msg.GetCacheRequestID()
				Expect(ok).To(BeTrue())
				Expect(id).To(BeNumerically("==", cacheRequestID))
				/* EBP-21: Assert this is a cached message. */
			}
			/* NOTE: Asserts that the channel is empty, that we did not receive more cached messages than expected.
			 * We can assume that if we were going to receive more messages they would already be in the channel
			 * since we already received the cache response, and the cache response is not passed to the application
			 * before the data messages.
			 */
			Consistently(receivedMsgChan, "10ms").ShouldNot(Receive())
		},
			Entry("with maxMessages 1", int32(1), 1, resource.AsAvailable),
			Entry("with maxMessages 3", int32(3), 3, resource.AsAvailable),
			Entry("with maxMessages 10", int32(10), 10, resource.AsAvailable),
			Entry("with maxMessages 0", int32(0), 10, resource.AsAvailable),
			Entry("with maxMessages 1", int32(1), 1, resource.CachedFirst),
			Entry("with maxMessages 3", int32(3), 3, resource.CachedFirst),
			Entry("with maxMessages 10", int32(10), 10, resource.CachedFirst),
			Entry("with maxMessages 0", int32(0), 10, resource.CachedFirst),
			Entry("with maxMessages 1", int32(1), 1, resource.CachedOnly),
			Entry("with maxMessages 3", int32(3), 3, resource.CachedOnly),
			Entry("with maxMessages 10", int32(10), 10, resource.CachedOnly),
			Entry("with maxMessages 0", int32(0), 10, resource.CachedOnly),
			Entry("with maxMessages 1", int32(1), 1, resource.LiveCancelsCached),
			Entry("with maxMessages 3", int32(3), 3, resource.LiveCancelsCached),
			Entry("with maxMessages 10", int32(10), 10, resource.LiveCancelsCached),
			Entry("with maxMessages 0", int32(0), 10, resource.LiveCancelsCached),
		)
		DescribeTable("wildcard request are rejected with error of not live data flow on live data queue",
			func(cacheRequestStrategy resource.CachedMessageSubscriptionStrategy, cacheResponseProcessStrategy helpers.CacheResponseProcessStrategy) {
				numExpectedCachedMessages := 3
				cacheRequestID := message.CacheRequestID(1)
				cacheName := fmt.Sprintf("MaxMsgs%d", numExpectedCachedMessages)
				topic := fmt.Sprintf("%s/%s/>", cacheName, testcontext.Cache().Vpn)
				var cacheRequestConfig resource.CachedMessageSubscriptionRequest
				switch cacheRequestStrategy {
				case resource.LiveCancelsCached:
					cacheRequestConfig = helpers.GetValidLiveCancelsCachedRequestConfig(cacheName, topic)
				case resource.CachedFirst:
					cacheRequestConfig = helpers.GetValidCachedFirstCacheRequestConfig(cacheName, topic)
				default:
					Fail("Got unexpected cacheRequestStrategy")
				}
				switch cacheResponseProcessStrategy {
				case helpers.ProcessCacheResponseThroughChannel:
					channel, err := receiver.RequestCachedAsync(cacheRequestConfig, cacheRequestID)
					Expect(err).To(BeAssignableToTypeOf(&solace.InvalidConfigurationError{}))
					Expect(channel).To(BeNil())
				case helpers.ProcessCacheResponseThroughCallback:
					err := receiver.RequestCachedAsyncWithCallback(cacheRequestConfig, cacheRequestID, func(solace.CacheResponse) {})
					Expect(err).To(BeAssignableToTypeOf(&solace.InvalidConfigurationError{}))
				default:
					Fail("Got unexpected cacheResponseProcessStrategy %d", cacheResponseProcessStrategy)
				}
				Expect(messagingService.Metrics().GetValue(metrics.CacheRequestsSucceeded)).To(BeNumerically("==", 0))
				Expect(messagingService.Metrics().GetValue(metrics.CacheRequestsSent)).To(BeNumerically("==", 0))
				Expect(messagingService.Metrics().GetValue(metrics.CacheRequestsFailed)).To(BeNumerically("==", 0))
			},
			Entry("with cache response strategy channel", resource.CachedFirst, helpers.ProcessCacheResponseThroughChannel),
			Entry("with cache response strategy channel", resource.LiveCancelsCached, helpers.ProcessCacheResponseThroughChannel),
			Entry("with cache response strategy callback", resource.LiveCancelsCached, helpers.ProcessCacheResponseThroughCallback),
			Entry("with cache response strategy callback", resource.CachedFirst, helpers.ProcessCacheResponseThroughCallback),
		)
		DescribeTable("cache requests with wildcard topic with live data flowthrough",
			func(topic string, cacheResponseProcessStrategy helpers.CacheResponseProcessStrategy) {
				topic = fmt.Sprintf(topic, testcontext.Cache().Vpn)
				cacheName := "MaxMsgs1"
				var numExpectedCachedMessages int
				if strings.Contains(topic, cacheName) {
					// Includes MaxMsgs1/*/data1(1), MaxMsgs1/*/data2(1)
					numExpectedCachedMessages = 2
				} else {
					// Includes MaxMsgs1/*/data1(1), MaxMsgs3/*/data1(3), MaxMsgs10/*/data1(10)
					numExpectedCachedMessages = 14
				}
				cacheRequestID := message.CacheRequestID(1)
				cacheRequestConfig := helpers.GetValidAsAvailableCacheRequestConfig(cacheName, topic)
				receivedMsgChan := make(chan message.InboundMessage, numExpectedCachedMessages*10)
				err := receiver.ReceiveAsync(func(msg message.InboundMessage) {
					receivedMsgChan <- msg
				})
				var cacheResponse solace.CacheResponse
				switch cacheResponseProcessStrategy {
				case helpers.ProcessCacheResponseThroughChannel:
					channel, err := receiver.RequestCachedAsync(cacheRequestConfig, cacheRequestID)
					Expect(err).To(BeNil())
					Expect(channel).ToNot(BeNil())
					Eventually(func() uint64 { return messagingService.Metrics().GetValue(metrics.CacheRequestsSent) }, "5s").Should(BeNumerically("==", 1))
					Eventually(channel, "5s").Should(Receive(&cacheResponse))
				case helpers.ProcessCacheResponseThroughCallback:
					channel := make(chan solace.CacheResponse, 1)
					callback := func(cacheResponse solace.CacheResponse) {
						channel <- cacheResponse
					}
					err = receiver.RequestCachedAsyncWithCallback(cacheRequestConfig, cacheRequestID, callback)
					Expect(err).To(BeNil())
					Eventually(func() uint64 { return messagingService.Metrics().GetValue(metrics.CacheRequestsSent) }, "5s").Should(BeNumerically("==", 1))
					Eventually(channel, "5s").Should(Receive(&cacheResponse))
				default:
					Fail("Got unrecognized cacheRequestStrategy")
				}
				Expect(cacheResponse).ToNot(BeNil())
				/* EBP-25: Assert that the cache request from the response matches the request. */
				/* EBP-26: Assert that the CacheRequestOutcome is Ok. */
				/* EBP-28: Assert the err from the cache response is nil */
				for i := 0; i < numExpectedCachedMessages; i++ {
					var msg message.InboundMessage
					Eventually(receivedMsgChan).Should(Receive(&msg))
					Expect(msg).ToNot(BeNil())
					id, ok := msg.GetCacheRequestID()
					Expect(ok).To(BeTrue())
					Expect(id).To(BeNumerically("==", cacheRequestID))
					/* EBP-21: Assert that this message is a cached message. */
				}
			},
			Entry("wildcard topic 1 with channel", "MaxMsgs*/%s/data1", helpers.ProcessCacheResponseThroughChannel),
			Entry("wildcard topic 1 with callback", "MaxMsgs*/%s/data1", helpers.ProcessCacheResponseThroughCallback),
			Entry("wildcard topic 2 with channel", "MaxMsgs1/%s/*", helpers.ProcessCacheResponseThroughChannel),
			Entry("wildcard topic 2 with callback", "MaxMsgs1/%s/*", helpers.ProcessCacheResponseThroughCallback),
			Entry("wildcard topic 3 with channl", "MaxMsgs1/%s/>", helpers.ProcessCacheResponseThroughChannel),
			Entry("wildcard topic 3 with callback", "MaxMsgs1/%s/>", helpers.ProcessCacheResponseThroughCallback),
		)
		DescribeTable("a direct receiver should be able to submit a valid cache request, receive a response, and terminate",
			func(strategy resource.CachedMessageSubscriptionStrategy, cacheResponseProcessStrategy helpers.CacheResponseProcessStrategy) {
				logging.SetLogLevel(logging.LogLevelDebug)
				strategyString := ""
				numExpectedCachedMessages := 3
				numExpectedLiveMessages := 1
				numSentCacheRequests := 1
				numExpectedCacheResponses := numSentCacheRequests
				numExpectedSentMessages := 0
				totalMessagesReceived := 0
				numExpectedReceivedMessages := numExpectedSentMessages
				switch strategy {
				case resource.AsAvailable:
					strategyString = "AsAvailable"
					numExpectedReceivedMessages += numExpectedCachedMessages
					numExpectedReceivedMessages += numExpectedLiveMessages
				case resource.LiveCancelsCached:
					strategyString = "LiveCancelsCached"
					numExpectedReceivedMessages += numExpectedLiveMessages
				case resource.CachedFirst:
					strategyString = "CachedFirst"
					numExpectedReceivedMessages += numExpectedCachedMessages
					numExpectedReceivedMessages += numExpectedLiveMessages
				case resource.CachedOnly:
					strategyString = "CachedOnly"
					numExpectedReceivedMessages += numExpectedCachedMessages
				}
				numExpectedSentDirectMessages := numSentCacheRequests + numExpectedSentMessages
				topic := fmt.Sprintf("MaxMsgs%d/%s/data1", numExpectedCachedMessages, testcontext.Cache().Vpn)
				cacheName := fmt.Sprintf("MaxMsgs%d/delay=2000,msgs=%d", numExpectedCachedMessages, numExpectedLiveMessages)
				cacheRequestConfig := helpers.GetValidCacheRequestConfig(strategy, cacheName, topic)
				cacheRequestID := message.CacheRequestID(1)
				receivedMsgChan := make(chan message.InboundMessage, 3)
				defer close(receivedMsgChan)
				receiver.ReceiveAsync(func(msg message.InboundMessage) {
					receivedMsgChan <- msg
				})
				switch cacheResponseProcessStrategy {
				case helpers.ProcessCacheResponseThroughChannel:
					cacheResponseChan, err := receiver.RequestCachedAsync(cacheRequestConfig, cacheRequestID)
					Expect(err).To(BeNil())
					Eventually(func() uint64 { return messagingService.Metrics().GetValue(metrics.CacheRequestsSent) }, "10s").Should(BeNumerically("==", numSentCacheRequests))
					for i := 0; i < numExpectedCacheResponses; i++ {
						Eventually(cacheResponseChan, "10s").Should(Receive())
					}
				case helpers.ProcessCacheResponseThroughCallback:
					cacheResponseSignalChan := make(chan solace.CacheResponse, 1)
					deferredOperation = func() { close(cacheResponseSignalChan) }
					cacheResponseCallback := func(cacheResponse solace.CacheResponse) {
						cacheResponseSignalChan <- cacheResponse
					}
					err := receiver.RequestCachedAsyncWithCallback(cacheRequestConfig, cacheRequestID, cacheResponseCallback)
					Expect(err).To(BeNil())
					Eventually(func() uint64 { return messagingService.Metrics().GetValue(metrics.CacheRequestsSent) }, "10s").Should(BeNumerically("==", numSentCacheRequests))
					for i := 0; i < numExpectedCacheResponses; i++ {
						Eventually(cacheResponseSignalChan, "10s").Should(Receive())
					}
				default:
					Fail(fmt.Sprintf("Got unexpected CacheResponseProcessStrategy %d", cacheResponseProcessStrategy))
				}
				for i := 0; i < numExpectedReceivedMessages; i++ {
					Eventually(receivedMsgChan, "10s").Should(Receive(), fmt.Sprintf("Timed out waiting to receive %d of %d messages", i, numExpectedReceivedMessages))
					totalMessagesReceived++
				}
				Expect(messagingService.Metrics().GetValue(metrics.CacheRequestsSent)).To(BeNumerically("==", numSentCacheRequests), fmt.Sprintf("CacheRequestsSent for %s was wrong", strategyString))
				Expect(messagingService.Metrics().GetValue(metrics.CacheRequestsSucceeded)).To(BeNumerically("==", numSentCacheRequests), fmt.Sprintf("CacheRequestsSucceeded for %s was wrong", strategyString))
				Expect(messagingService.Metrics().GetValue(metrics.CacheRequestsFailed)).To(BeNumerically("==", 0), fmt.Sprintf("CacheRequestsFailed for %s was wrong", strategyString))
				Expect(messagingService.Metrics().GetValue(metrics.DirectMessagesSent)).To(BeNumerically("==", numExpectedSentDirectMessages), fmt.Sprintf("DirectMessagesSent for %s was wrong", strategyString))
				Expect(totalMessagesReceived).To(BeNumerically("==", numExpectedReceivedMessages))
			},
			Entry("test cache RR for valid AsAvailable with channel", resource.AsAvailable, helpers.ProcessCacheResponseThroughChannel),
			Entry("test cache RR for valid AsAvailable with callback", resource.AsAvailable, helpers.ProcessCacheResponseThroughCallback),
			Entry("test cache RR for valid CachedFirst with channel", resource.CachedFirst, helpers.ProcessCacheResponseThroughChannel),
			Entry("test cache RR for valid CachedFirst with callback", resource.CachedFirst, helpers.ProcessCacheResponseThroughCallback),
			Entry("test cache RR for valid CachedOnly with channel", resource.CachedOnly, helpers.ProcessCacheResponseThroughChannel),
			Entry("test cache RR for valid CachedOnly with callback", resource.CachedOnly, helpers.ProcessCacheResponseThroughCallback),
			Entry("test cache RR for valid LiveCancelsCached with channel", resource.LiveCancelsCached, helpers.ProcessCacheResponseThroughChannel),
			Entry("test cache RR for valid LivCancelsCached  with callback", resource.LiveCancelsCached, helpers.ProcessCacheResponseThroughCallback),
		)
		DescribeTable("asynchronous cache request with live data",
			func(strategy resource.CachedMessageSubscriptionStrategy, cacheResponseProcessStrategy helpers.CacheResponseProcessStrategy) {
				logging.SetLogLevel(logging.LogLevelDebug)
				strategyString := ""
				numExpectedCachedMessages := 3
				numExpectedLiveMessages := 1
				numSentCacheRequests := 1
				numExpectedCacheResponses := numSentCacheRequests
				numExpectedSentMessages := 0
				numExpectedReceivedMessages := numExpectedSentMessages
				switch strategy {
				case resource.AsAvailable:
					strategyString = "AsAvailable"
					numExpectedReceivedMessages += numExpectedCachedMessages
					numExpectedReceivedMessages += numExpectedLiveMessages
				case resource.LiveCancelsCached:
					strategyString = "LiveCancelsCached"
					numExpectedReceivedMessages += numExpectedLiveMessages
				case resource.CachedFirst:
					strategyString = "CachedFirst"
					numExpectedReceivedMessages += numExpectedCachedMessages
					numExpectedReceivedMessages += numExpectedLiveMessages
				case resource.CachedOnly:
					strategyString = "CachedOnly"
					numExpectedReceivedMessages += numExpectedCachedMessages
				}
				numExpectedSentDirectMessages := numSentCacheRequests + numExpectedSentMessages
				topic := fmt.Sprintf("MaxMsgs%d/%s/data1", numExpectedCachedMessages, testcontext.Cache().Vpn)
				cacheName := fmt.Sprintf("MaxMsgs%d/delay=2000,msgs=%d", numExpectedCachedMessages, numExpectedLiveMessages)
				cacheRequestConfig := helpers.GetValidCacheRequestConfig(strategy, cacheName, topic)
				cacheRequestID := message.CacheRequestID(1)
				receivedMsgChan := make(chan message.InboundMessage, 3)
				defer close(receivedMsgChan)
				receiver.ReceiveAsync(func(msg message.InboundMessage) {
					receivedMsgChan <- msg
				})

				var waitForCacheResponses func()
				var waitForLiveMessage = func() {
					var msg message.InboundMessage
					Eventually(receivedMsgChan).Should(Receive(&msg))
					Expect(msg).ToNot(BeNil())
					Expect(msg.GetDestinationName()).To(Equal(topic))
					id, ok := msg.GetCacheRequestID()
					Expect(ok).To(BeFalse())
					Expect(id).To(BeNumerically("==", 0))
					/* EBP-21: Assert that this message is a live message. */
				}
				var waitForCachedMessages = func() {
					var msg message.InboundMessage
					for i := 0; i < numExpectedCachedMessages; i++ {
						Eventually(receivedMsgChan, "10s").Should(Receive(&msg), fmt.Sprintf("Timed out waiting for %d of %d messages", i, numExpectedCachedMessages))
						Expect(msg).ToNot(BeNil())
						Expect(msg.GetDestinationName()).To(Equal(topic))
						id, ok := msg.GetCacheRequestID()
						Expect(ok).To(BeTrue())
						Expect(id).To(BeNumerically("==", cacheRequestID))
						/* EBP-21: Assert that this message is a cached message. */
					}
				}
				switch cacheResponseProcessStrategy {
				case helpers.ProcessCacheResponseThroughChannel:
					cacheResponseChan, err := receiver.RequestCachedAsync(cacheRequestConfig, cacheRequestID)
					Expect(err).To(BeNil())
					waitForCacheResponses = func() {
						var cacheResponse solace.CacheResponse
						for i := 0; i < numExpectedCacheResponses; i++ {
							Eventually(cacheResponseChan, "2s").Should(Receive(&cacheResponse))
							Expect(cacheResponse).ToNot(BeNil())
							/* EBP-25: Assert that this cache response has the same cache request ID as the
							 * submitted cache request.*/
							/* EBP-26: Assert that this cache response has CachRequestOutcome.Ok. */
							/* EBP-28: Assert that the error in this cache response is nil. */
						}
					}
				case helpers.ProcessCacheResponseThroughCallback:
					cacheResponseSignalChan := make(chan solace.CacheResponse, 1)
					deferredOperation = func() { close(cacheResponseSignalChan) }
					cacheResponseCallback := func(cacheResponse solace.CacheResponse) {
						cacheResponseSignalChan <- cacheResponse
					}
					err := receiver.RequestCachedAsyncWithCallback(cacheRequestConfig, cacheRequestID, cacheResponseCallback)
					Expect(err).To(BeNil())
					waitForCacheResponses = func() {
						var cacheResponse solace.CacheResponse
						for i := 0; i < numExpectedCacheResponses; i++ {
							Eventually(cacheResponseSignalChan, "10s").Should(Receive(&cacheResponse))
							Expect(cacheResponse).ToNot(BeNil())
							/* EBP-25: Assert that this cache response has the same cache request ID as the
							 * submitted cache request.*/
							/* EBP-26: Assert that this cache response has CachRequestOutcome.Ok. */
							/* EBP-28: Assert that the error in this cache response is nil. */
						}
					}
				default:
					Fail(fmt.Sprintf("Got unexpected CacheResponseProcessStrategy %d", cacheResponseProcessStrategy))
				}
				Eventually(func() uint64 { return messagingService.Metrics().GetValue(metrics.CacheRequestsSent) }, "10s").Should(BeNumerically("==", numSentCacheRequests))
				switch strategy {
				case resource.AsAvailable:
					waitForLiveMessage()
					Consistently(receivedMsgChan, "500ms").ShouldNot(Receive())
					waitForCacheResponses()
					waitForCachedMessages()
				case resource.LiveCancelsCached:
					waitForLiveMessage()
					waitForCacheResponses()
					/* NOTE: We only need to poll for 1ms, because if the API were going to give us cached
					 * messages, they would already be on the queue by the time we go to this assertion.
					 */
					Consistently(receivedMsgChan, "1ms").ShouldNot(Receive())
				case resource.CachedFirst:
					/* NOTE: we wait for 1500 ms since the delay is 2000 ms, and we want to allow a bit of room
					 * in the waiter so that we don't wait to long. Waiting past the delay would race with the
					 * reception of the cache response, coinciding with receivedMsgChan receiving
					 * cached data messages. This coincidence would cause the `Consistently` assertion to fail.
					 */
					Consistently(receivedMsgChan, "1500ms").ShouldNot(Receive())
					waitForCacheResponses()
					waitForCachedMessages()
					waitForLiveMessage()
				case resource.CachedOnly:
					Consistently(receivedMsgChan, "1500ms").ShouldNot(Receive())
					waitForCacheResponses()
					waitForCachedMessages()
					/* NOTE: We don't bother polling to confirm that no more data messages are being received,
					 * because the only other message that could be expected is the live message pulished by
					 * the proxy before the cache request reached the cache instance. That data message would
					 * have reached the API before any of the other messages, so if the previous assertions
					 * didn't fail, we know we didn't get the live message.
					 */
				default:
					Fail(fmt.Sprintf("Got unexpected CacheResponseProcessStrategy %d", cacheResponseProcessStrategy))
				}
				Expect(messagingService.Metrics().GetValue(metrics.CacheRequestsSent)).To(BeNumerically("==", numSentCacheRequests), fmt.Sprintf("CacheRequestsSent for %s was wrong", strategyString))
				Expect(messagingService.Metrics().GetValue(metrics.CacheRequestsSucceeded)).To(BeNumerically("==", numSentCacheRequests), fmt.Sprintf("CacheRequestsSucceeded for %s was wrong", strategyString))
				Expect(messagingService.Metrics().GetValue(metrics.CacheRequestsFailed)).To(BeNumerically("==", 0), fmt.Sprintf("CacheRequestsFailed for %s was wrong", strategyString))
				Expect(messagingService.Metrics().GetValue(metrics.DirectMessagesSent)).To(BeNumerically("==", numExpectedSentDirectMessages), fmt.Sprintf("DirectMessagesSent for %s was wrong", strategyString))
			},
			Entry("test cache RR for valid AsAvailable with channel", resource.AsAvailable, helpers.ProcessCacheResponseThroughChannel),
			Entry("test cache RR for valid AsAvailable with callback", resource.AsAvailable, helpers.ProcessCacheResponseThroughCallback),
			Entry("test cache RR for valid CachedFirst with channel", resource.CachedFirst, helpers.ProcessCacheResponseThroughChannel),
			Entry("test cache RR for valid CachedFirst with callback", resource.CachedFirst, helpers.ProcessCacheResponseThroughCallback),
			Entry("test cache RR for valid CachedOnly with channel", resource.CachedOnly, helpers.ProcessCacheResponseThroughChannel),
			Entry("test cache RR for valid CachedOnly with callback", resource.CachedOnly, helpers.ProcessCacheResponseThroughCallback),
			Entry("test cache RR for valid LiveCancelsCached with channel", resource.LiveCancelsCached, helpers.ProcessCacheResponseThroughChannel),
			Entry("test cache RR for valid LiveCancelsCached  with callback", resource.LiveCancelsCached, helpers.ProcessCacheResponseThroughCallback),
		)
		Describe("when the cache tests need a publisher", func() {
			var messagePublisher solace.DirectMessagePublisher
			BeforeEach(func() {
				logging.SetLogLevel(logging.LogLevelDebug)
				CheckCache() // skips test with message if cache image is not available
				helpers.InitAllCacheClustersWithMessages()
				var err error
				messagingService, err = messaging.NewMessagingServiceBuilder().FromConfigurationProvider(helpers.DefaultCacheConfiguration()).Build()
				Expect(err).To(BeNil())
				err = messagingService.Connect()
				Expect(err).To(BeNil())
				receiver, err = messagingService.CreateDirectMessageReceiverBuilder().Build()
				Expect(err).To(BeNil())
				err = receiver.Start()
				Expect(err).To(BeNil())
				messagePublisher, err = messagingService.CreateDirectMessagePublisherBuilder().Build()
				Expect(err).To(BeNil())
				err = messagePublisher.Start()
				Expect(err).To(BeNil())
				deferredOperation = nil
			})
			AfterEach(func() {
				var err error
				if receiver.IsRunning() {
					err = receiver.Terminate(0)
					Expect(err).To(BeNil())
				}
				Expect(receiver.IsRunning()).To(BeFalse())
				Expect(receiver.IsTerminated()).To(BeTrue())
				if messagePublisher.IsRunning() {
					err = messagePublisher.Terminate(0)
					Expect(err).To(BeNil())
				}
				Expect(messagePublisher.IsRunning()).To(BeFalse())
				Expect(messagePublisher.IsTerminated()).To(BeTrue())
				if messagingService.IsConnected() {
					err = messagingService.Disconnect()
					Expect(err).To(BeNil())
				}
				Expect(messagingService.IsConnected()).To(BeFalse())
				if deferredOperation != nil {
					deferredOperation()
				}
			})
			It("live data that does not match an outstanding asynchronous cache request is delivered immediately", func() {
				directTopic := "nocache/charge-it"
				cacheRequestID := message.CacheRequestID(1)
				numConfiguredCachedMessages := 3
				numExpectedLiveMessages := 1
				numExpectedCachedMessages := numConfiguredCachedMessages
				numExpectedDirectMessages := 1
				numExpectedReceivedMessages := numExpectedLiveMessages + numExpectedDirectMessages + numExpectedCachedMessages
				delay := 2000
				cacheName := fmt.Sprintf("MaxMsgs%d/delay=%d,msgs=%d", numConfiguredCachedMessages, delay, numExpectedLiveMessages)
				cacheTopic := fmt.Sprintf("MaxMsgs%d/%s/data1", numConfiguredCachedMessages, testcontext.Cache().Vpn)
				cacheRequestConfig := resource.NewCachedMessageSubscriptionRequest(resource.CachedFirst, cacheName, resource.TopicSubscriptionOf(cacheTopic), int32(delay)*2, 10, 5000)
				outboundMessage, err := messagingService.MessageBuilder().BuildWithStringPayload("this is a direct message")
				Expect(err).To(BeNil())
				err = receiver.AddSubscription(resource.TopicSubscriptionOf(directTopic))
				receivedMsgChan := make(chan message.InboundMessage, numExpectedReceivedMessages)
				err = receiver.ReceiveAsync(func(msg message.InboundMessage) {
					receivedMsgChan <- msg
				})
				Expect(err).To(BeNil())
				channel, err := receiver.RequestCachedAsync(cacheRequestConfig, cacheRequestID)
				Expect(err).To(BeNil())
				Expect(channel).ToNot(BeNil())
				err = messagePublisher.Publish(outboundMessage, resource.TopicOf(directTopic))
				Expect(err).To(BeNil())
				var msg message.InboundMessage
				/* EBP-21: Assert that this message is a live message */
				Eventually(receivedMsgChan).Should(Receive(&msg))
				Expect(msg).ToNot(BeNil())
				id, ok := msg.GetCacheRequestID()
				Expect(ok).To(BeFalse())
				Expect(id).To(BeNumerically("==", 0))
				Expect(msg.GetDestinationName()).To(Equal(directTopic))
				Consistently(receivedMsgChan, "500ms").ShouldNot(Receive())
				msg = nil
				var cacheResponse solace.CacheResponse
				Eventually(channel, "2s").Should(Receive(&cacheResponse))
				/* EBP-26: Assert that the cache response contains a CacheRequestOutcome.Ok */
				Expect(cacheResponse).ToNot(BeNil())
				for i := 0; i < numExpectedCachedMessages; i++ {
					/* EBP-25: Assert that the cache request ID from these received messages matches the cache request ID received in the cache response.*/
					/* EBP-21: Assert that these messages are cached messages.*/
					Eventually(receivedMsgChan).Should(Receive(&msg))
					Expect(msg).ToNot(BeNil())
					Expect(msg.GetDestinationName()).To(Equal(cacheTopic))
					id, ok = msg.GetCacheRequestID()
					Expect(ok).To(BeTrue())
					Expect(id).To(BeNumerically("==", cacheRequestID))
					msg = nil
				}
				/* NOTE: We expect to get the live data message on the cache topic after the cached messges since we're
				 * using CachedFirst, but expect to get the live message on the direct topic before the cached messages
				 * because CachedFirst should not apply to messages not sent on the cacheTopic and the proxy delay
				 * should prevent the cache instance from receiving the cache request for long enough to receive the
				 * direct message.
				 */
				Eventually(receivedMsgChan).Should(Receive(&msg))
				Expect(msg).ToNot(BeNil())
				id, ok = msg.GetCacheRequestID()
				Expect(ok).To(BeFalse())
				Expect(id).To(BeNumerically("==", 0))
				Expect(msg.GetDestinationName()).To(Equal(cacheTopic))
				/* EBP-21: Assert that this message is a live message. */
			})
			DescribeTable("with no subscribe flag set the subscription is not sent before sending the cache request",
				func(cacheResponseProcessStrategy helpers.CacheResponseProcessStrategy) {
					numExpectedCachedMessages := 3
					cacheRequestID := message.CacheRequestID(1)
					cacheName := fmt.Sprintf("MaxMsgs%d", numExpectedCachedMessages)
					topic := fmt.Sprintf("%s/%s/data1", cacheName, testcontext.Cache().Vpn)
					cacheRequestConfig := helpers.GetValidCachedFirstCacheRequestConfig(cacheName, topic)
					receivedMsgChan := make(chan message.InboundMessage, numExpectedCachedMessages)
					err := receiver.ReceiveAsync(func(msg message.InboundMessage) {
						receivedMsgChan <- msg
					})
					Expect(err).To(BeNil())
					/* NOTE: Check that the subscription for the cache request does not exist before the request is sent */
					outboundMessage, err := messagingService.MessageBuilder().BuildWithStringPayload("string payload")
					Expect(err).To(BeNil())
					Expect(outboundMessage).ToNot(BeNil())
					err = messagePublisher.Publish(outboundMessage, resource.TopicOf(topic))
					Consistently(receivedMsgChan).ShouldNot(Receive())

					var cacheResponse solace.CacheResponse
					switch cacheResponseProcessStrategy {
					case helpers.ProcessCacheResponseThroughChannel:
						channel, err := receiver.RequestCachedAsync(cacheRequestConfig, cacheRequestID)
						Expect(err).To(BeNil())
						Expect(channel).ToNot(BeNil())
						Eventually(channel).Should(Receive(&cacheResponse))
					case helpers.ProcessCacheResponseThroughCallback:
						channel := make(chan solace.CacheResponse, numExpectedCachedMessages)
						callback := func(cacheResponse solace.CacheResponse) { channel <- cacheResponse }
						err := receiver.RequestCachedAsyncWithCallback(cacheRequestConfig, cacheRequestID, callback)
						Expect(err).To(BeNil())
						Eventually(channel).Should(Receive(&cacheResponse))
					default:
						Fail("Got unexpected cacheResponseStrategy")
					}
					Expect(cacheResponse).ToNot(BeNil())
					/* EBP-25: Assert cache request ID from response matches request. */
					/* EBP-26: Assert CacheRequestOutcome.Ok in response */
					/* EBP-28: Assert err from response is nil. */
					for i := 0; i < numExpectedCachedMessages; i++ {
						var msg message.InboundMessage
						Eventually(receivedMsgChan).Should(Receive(&msg))
						Expect(&msg).ToNot(BeNil())
						Expect(msg.GetDestinationName()).To(Equal(topic))
						id, ok := msg.GetCacheRequestID()
						Expect(ok).To(BeTrue())
						Expect(id).To(BeNumerically("==", cacheRequestID))
						/* EBP-21: Assert this is a cached message */
					}

					/* NOTE: Check that the subscription persists after the cache request has completed. */
					err = messagePublisher.Publish(outboundMessage, resource.TopicOf(topic))
					var msg message.InboundMessage
					Eventually(receivedMsgChan).Should(Receive(&msg))
					Expect(msg).ToNot(BeNil())
					id, ok := msg.GetCacheRequestID()
					Expect(ok).To(BeFalse())
					Expect(id).To(BeNumerically("==", 0))
					/* EBP-21: Assert this is a live message. */

					err = receiver.RemoveSubscription(resource.TopicSubscriptionOf(topic))
					Expect(err).To(BeNil())

					/* NOTE: Check that the subscription added as a part of the cache request can be removed. */
					err = messagePublisher.Publish(outboundMessage, resource.TopicOf(topic))
					Consistently(receivedMsgChan).ShouldNot(Receive())

					Expect(messagingService.Metrics().GetValue(metrics.CacheRequestsFailed)).To(BeNumerically("==", 0))
					Expect(messagingService.Metrics().GetValue(metrics.CacheRequestsSucceeded)).To(BeNumerically("==", 1))
					Expect(messagingService.Metrics().GetValue(metrics.CacheRequestsSent)).To(BeNumerically("==", 1))
				},
				Entry("with cache response process strategy channel", helpers.ProcessCacheResponseThroughChannel),
				Entry("with cache response process strategy callback", helpers.ProcessCacheResponseThroughCallback),
			)
		})
		Describe("Lifecycle tests", func() {
			var messagingService solace.MessagingService
			var messageReceiver solace.DirectMessageReceiver
			var cacheRequestID = 0
			type terminationContext struct {
				terminateFunction func(messagingService solace.MessagingService,
					messageReceiver solace.DirectMessageReceiver)
				configuration func() config.ServicePropertyMap
				cleanupFunc   func(messagingService solace.MessagingService)
				// blockable indicates whether or not it is feasible for the application to block this
				// termination method. Termination methods that run on the main thread are candidates
				// since the test(application) can block termination only from the main thread and so would
				// reach a deadlock, or have to call terminate in another thread which would be equivalent
				// to the asynchronous interface. This would create redundant test coverage since the
				// asynchronous methods are already being tested.
				blockable bool
				// seversConnection informs the test that it should expect cache requests to be incomplete
				// since the connection is broken before the request completes.
				seversConnection bool
			}
			terminationCases := map[string]terminationContext{
				"messaging service disconnect": {
					terminateFunction: func(messagingService solace.MessagingService,
						messageReceiver solace.DirectMessageReceiver) {
						Expect(messagingService.Disconnect()).To(BeNil())
						Expect(messagingService.IsConnected()).To(BeFalse())
						Eventually(messageReceiver.IsTerminated(), "5s").Should(BeTrue())
					},
					configuration: func() config.ServicePropertyMap {
						return helpers.DefaultCacheConfiguration()
					},
					blockable:        true,
					seversConnection: true,
					// FFC: Assert subcode SESSION_NOT_ESTABLISHED, outcome.FAILED
				},
				"messaging service disconnect async with channel": {
					terminateFunction: func(messagingService solace.MessagingService,
						messageReceiver solace.DirectMessageReceiver) {
						var err error
						Eventually(messagingService.DisconnectAsync(), "5s").Should(Receive(&err))
						Expect(err).To(BeNil())
						Expect(messagingService.IsConnected()).To(BeFalse())
						Eventually(messageReceiver.IsTerminated(), "5s").Should(BeTrue())
					},
					configuration: func() config.ServicePropertyMap {
						return helpers.DefaultCacheConfiguration()
					},
					blockable:        true,
					seversConnection: true,
					// FFC: Assert subcode SESSION_NOT_ESTABLISHED, outcome.FAILED
				},
				"messaging service disconnect async with callback": {
					terminateFunction: func(messagingService solace.MessagingService,
						messageReceiver solace.DirectMessageReceiver) {
						errorChan := make(chan error)
						messagingService.DisconnectAsyncWithCallback(func(err error) {
							errorChan <- err
						})
						var err_holder error
						Eventually(errorChan, "5s").Should(Receive(&err_holder))
						Expect(err_holder).To(BeNil())
						Expect(messagingService.IsConnected()).To(BeFalse())
						Eventually(messageReceiver.IsTerminated(), "5s").Should(BeTrue())
					},
					configuration: func() config.ServicePropertyMap {
						return helpers.DefaultCacheConfiguration()
					},
					blockable:        true,
					seversConnection: true,
					// FFC: Assert subcode SESSION_NOT_ESTABLISHED, outcome.FAILED
				},
				"management disconnect": {
					terminateFunction: func(messagingService solace.MessagingService,
						messageReceiver solace.DirectMessageReceiver) {
						eventChan := make(chan solace.ServiceEvent)
						messagingService.AddServiceInterruptionListener(func(event solace.ServiceEvent) {
							eventChan <- event
						})
						helpers.ForceDisconnectViaSEMPv2WithConfiguration(
							messagingService,
							// make sure this is the same config as assigned to the termination
							// strategy's `configuration` field.
							helpers.DefaultCacheConfiguration())
						var event_holder solace.ServiceEvent
						Eventually(eventChan, "5s").Should(Receive(&event_holder))
						Expect(event_holder).To(Not(BeNil()))
						helpers.ValidateNativeError(event_holder.GetCause(), subcode.CommunicationError)

						Expect(messagingService.IsConnected()).To(BeFalse())
						Eventually(messageReceiver.IsTerminated(), "5s").Should(BeTrue())
					},
					configuration: func() config.ServicePropertyMap {
						return helpers.DefaultCacheConfiguration()
					},
					blockable:        true,
					seversConnection: true,
					// FFC: Assert subcode COMMUNICATION_ERROR, outcome.FAILED
				},
				"toxic disconnect": {
					terminateFunction: func(messagingService solace.MessagingService,
						messageReceiver solace.DirectMessageReceiver) {
						eventChan := make(chan solace.ServiceEvent)
						messagingService.AddServiceInterruptionListener(func(event solace.ServiceEvent) {
							eventChan <- event
						})
						testcontext.Toxi().SMF().Delete()

						var event_holder solace.ServiceEvent
						Eventually(eventChan, "30s").Should(Receive(&event_holder))
						Expect(event_holder).To(Not(BeNil()))
						helpers.ValidateNativeError(event_holder.GetCause(), subcode.CommunicationError)

						Expect(messagingService.IsConnected()).To(BeFalse())
						Eventually(messageReceiver.IsTerminated(), "5s").Should(BeTrue())
					},
					configuration: func() config.ServicePropertyMap {
						helpers.CheckToxiProxy()
						return helpers.CacheToxicConfiguration()
					},
					cleanupFunc: func(_ solace.MessagingService) {
						testcontext.Toxi().ResetProxies()
					},
					blockable:        true,
					seversConnection: true,
					// FFC: Assert subcode COMMUNICATION_ERROR, outcome.FAILED
				},
				"receiver terminate": {
					terminateFunction: func(messagingService solace.MessagingService,
						messageReceiver solace.DirectMessageReceiver) {
						Expect(messageReceiver.Terminate(0)).To(BeNil())
						Expect(messageReceiver.IsRunning()).To(BeFalse())
						Expect(messageReceiver.IsTerminated()).To(BeTrue())
						Expect(messagingService.IsConnected()).To(BeTrue())
					},
					configuration: func() config.ServicePropertyMap {
						return helpers.DefaultCacheConfiguration()
					},
					cleanupFunc: func(messagingService solace.MessagingService) {
						Expect(messagingService.Disconnect()).To(BeNil())
						Expect(messagingService.IsConnected()).To(BeFalse())
					},
					blockable:        false,
					seversConnection: false,
					// FFC: Assert subcode CACHE_REQUEST_CANCELLED, outcome.FAILED
				},
				"receiver terminate with grace period": {
					terminateFunction: func(messagingService solace.MessagingService,
						messageReceiver solace.DirectMessageReceiver) {
						gracePeriod := time.Second * 5
						Expect(messageReceiver.Terminate(gracePeriod)).To(BeNil())
						Expect(messageReceiver.IsRunning()).To(BeFalse())
						Expect(messageReceiver.IsTerminated()).To(BeTrue())
						Expect(messagingService.IsConnected()).To(BeTrue())
					},
					configuration: func() config.ServicePropertyMap {
						return helpers.DefaultCacheConfiguration()
					},
					cleanupFunc: func(messagingService solace.MessagingService) {
						Expect(messagingService.Disconnect()).To(BeNil())
						Expect(messagingService.IsConnected()).To(BeFalse())
					},
					blockable:        false,
					seversConnection: false,
					// FFC: Assert subcode CACHE_REQUEST_CANCELLED, outcome.FAILED
				},
				"receiver terminate async with channel": {
					terminateFunction: func(messagingService solace.MessagingService,
						messageReceiver solace.DirectMessageReceiver) {
						gracePeriod := time.Second * 0
						var err error
						Eventually(messageReceiver.TerminateAsync(gracePeriod), gracePeriod+(time.Second*1)).Should(Receive(&err))
						Expect(err).To(BeNil())
						Expect(messageReceiver.IsRunning()).To(BeFalse())
						Expect(messageReceiver.IsTerminated()).To(BeTrue())
						Expect(messagingService.IsConnected()).To(BeTrue())
					},
					configuration: func() config.ServicePropertyMap {
						return helpers.DefaultCacheConfiguration()
					},
					cleanupFunc: func(messagingService solace.MessagingService) {
						Expect(messagingService.Disconnect()).To(BeNil())
						Expect(messagingService.IsConnected()).To(BeFalse())
					},
					blockable:        true,
					seversConnection: false,
					// FFC: Assert subcode CACHE_REQUEST_CANCELLED, outcome.FAILED
				},
				"receiver terminate async with grace period with channel": {
					terminateFunction: func(messagingService solace.MessagingService,
						messageReceiver solace.DirectMessageReceiver) {
						gracePeriod := time.Second * 5
						var err error
						Eventually(messageReceiver.TerminateAsync(gracePeriod), gracePeriod+(time.Second*1)).Should(Receive(&err))
						Expect(err).To(BeNil())
						Expect(messageReceiver.IsRunning()).To(BeFalse())
						Expect(messageReceiver.IsTerminated()).To(BeTrue())
						Expect(messagingService.IsConnected()).To(BeTrue())
					},
					configuration: func() config.ServicePropertyMap {
						return helpers.DefaultCacheConfiguration()
					},
					cleanupFunc: func(messagingService solace.MessagingService) {
						Expect(messagingService.Disconnect()).To(BeNil())
						Expect(messagingService.IsConnected()).To(BeFalse())
					},
					blockable:        true,
					seversConnection: false,
					// FFC: Assert subcode CACHE_REQUEST_CANCELLED, outcome.FAILED
				},
				"receiver terminate async with callback": {
					terminateFunction: func(messagingService solace.MessagingService,
						messageReceiver solace.DirectMessageReceiver) {
						gracePeriod := time.Second * 0
						errChan := make(chan error)
						var err error
						messageReceiver.TerminateAsyncCallback(gracePeriod, func(err error) {
							errChan <- err
						})
						Eventually(errChan, gracePeriod+(time.Second*1)).Should(Receive(&err))
						Expect(err).To(BeNil())
						Expect(messageReceiver.IsRunning()).To(BeFalse())
						Expect(messageReceiver.IsTerminated()).To(BeTrue())
						Expect(messagingService.IsConnected()).To(BeTrue())
					},
					configuration: func() config.ServicePropertyMap {
						return helpers.DefaultCacheConfiguration()
					},
					cleanupFunc: func(messagingService solace.MessagingService) {
						Expect(messagingService.Disconnect()).To(BeNil())
						Expect(messagingService.IsConnected()).To(BeFalse())
					},
					blockable:        true,
					seversConnection: false,
					// FFC: Assert subcode CACHE_REQUEST_CANCELLED, outcome.FAILED
				},
				"receiver terminate async with grace period with callback": {
					terminateFunction: func(messagingService solace.MessagingService,
						messageReceiver solace.DirectMessageReceiver) {
						gracePeriod := time.Second * 5
						errChan := make(chan error)
						var err error
						messageReceiver.TerminateAsyncCallback(gracePeriod, func(err error) {
							errChan <- err
						})
						Eventually(errChan, gracePeriod+(time.Second*1)).Should(Receive(&err))
						Expect(err).To(BeNil())
						Expect(messageReceiver.IsRunning()).To(BeFalse())
						Expect(messageReceiver.IsTerminated()).To(BeTrue())
						Expect(messagingService.IsConnected()).To(BeTrue())
					},
					configuration: func() config.ServicePropertyMap {
						return helpers.DefaultCacheConfiguration()
					},
					cleanupFunc: func(messagingService solace.MessagingService) {
						Expect(messagingService.Disconnect()).To(BeNil())
						Expect(messagingService.IsConnected()).To(BeFalse())
					},
					blockable:        true,
					seversConnection: false,
					// FFC: Assert subcode CACHE_REQUEST_CANCELLED, outcome.FAILED
				},
			}
			Context("a connected messaging service with a built direct message receiver", func() {
				const cacheName string = "trivial cache name"
				const topic string = "trivial topic"
				const strategy resource.CachedMessageSubscriptionStrategy = resource.AsAvailable
				const cacheRequestID message.CacheRequestID = 1
				BeforeEach(func() {
					logging.SetLogLevel(logging.LogLevelDebug)
					CheckCache() // skips test with message if cache image is not available
					helpers.InitAllCacheClustersWithMessages()
					var err error
					messagingService, err = messaging.NewMessagingServiceBuilder().FromConfigurationProvider(helpers.DefaultCacheConfiguration()).Build()
					Expect(err).To(BeNil())
					err = messagingService.Connect()
					Expect(err).To(BeNil())
					messageReceiver, err = messagingService.CreateDirectMessageReceiverBuilder().Build()
					Expect(err).To(BeNil())
				})
				AfterEach(func() {
					var err error
					if messageReceiver.IsRunning() {
						err = messageReceiver.Terminate(0)
						Expect(err).To(BeNil())
					}
					Expect(messageReceiver.IsRunning()).To(BeFalse())
					if messagingService.IsConnected() {
						err = messagingService.Disconnect()
						Expect(err).To(BeNil())
					}
					Expect(messagingService.IsConnected()).To(BeFalse())
				})
				It("will return an IllegalStateError when a cache request is attempted before the receiver is started", func() {
					cacheRequestConfig := helpers.GetValidCacheRequestConfig(strategy, cacheName, topic)
					_, err := messageReceiver.RequestCachedAsync(cacheRequestConfig, cacheRequestID)
					Expect(err).To(BeAssignableToTypeOf(&solace.IllegalStateError{}))

					Expect(messagingService.Metrics().GetValue(metrics.CacheRequestsSent)).To(BeNumerically("==", 0))
					Expect(messagingService.Metrics().GetValue(metrics.CacheRequestsSucceeded)).To(BeNumerically("==", 0))
					Expect(messagingService.Metrics().GetValue(metrics.CacheRequestsFailed)).To(BeNumerically("==", 0))

					cacheResponseCallback := func(cacheResponse solace.CacheResponse) {
						Fail("This function should never be called.")
					}
					err = messageReceiver.RequestCachedAsyncWithCallback(cacheRequestConfig, cacheRequestID, cacheResponseCallback)
					Expect(err).To(BeAssignableToTypeOf(&solace.IllegalStateError{}))

					Expect(messagingService.Metrics().GetValue(metrics.CacheRequestsSent)).To(BeNumerically("==", 0))
					Expect(messagingService.Metrics().GetValue(metrics.CacheRequestsSucceeded)).To(BeNumerically("==", 0))
					Expect(messagingService.Metrics().GetValue(metrics.CacheRequestsFailed)).To(BeNumerically("==", 0))
				})
			})
			for terminationCaseName, terminationContextRef := range terminationCases {
				terminationConfiguration := terminationContextRef.configuration
				terminationFunction := terminationContextRef.terminateFunction
				terminationCleanup := terminationContextRef.cleanupFunc

				Context("a connected messaging service with a built direct message receiver", func() {
					const cacheName string = "trivial cache name"
					const topic string = "trivial topic"
					const strategy resource.CachedMessageSubscriptionStrategy = resource.AsAvailable
					const cacheRequestID message.CacheRequestID = 1
					BeforeEach(func() {
						logging.SetLogLevel(logging.LogLevelDebug)
						CheckCache() // skips test with message if cache image is not available
						helpers.InitAllCacheClustersWithMessages()
						var err error
						messagingService, err = messaging.NewMessagingServiceBuilder().FromConfigurationProvider(terminationConfiguration()).Build()
						Expect(err).To(BeNil())
						err = messagingService.Connect()
						Expect(err).To(BeNil())
						messageReceiver, err = messagingService.CreateDirectMessageReceiverBuilder().Build()
						Expect(err).To(BeNil())
						Expect(messageReceiver.Start()).To(BeNil())
						Expect(messageReceiver.IsRunning()).To(BeTrue())
						Expect(messageReceiver.Terminate(0)).To(BeNil())

					})
					AfterEach(func() {
						var err error
						if messageReceiver.IsRunning() {
							err = messageReceiver.Terminate(0)
							Expect(err).To(BeNil())
						}
						Expect(messageReceiver.IsRunning()).To(BeFalse())
						if messagingService.IsConnected() {
							err = messagingService.Disconnect()
							Expect(err).To(BeNil())
						}
						Expect(messagingService.IsConnected()).To(BeFalse())
						if terminationCleanup != nil {
							terminationCleanup(messagingService)
						}
					})

					It("will return an IllegalStateError when a cache request is attempted after the receiver is terminated using the "+terminationCaseName+" termination method", func() {
						terminationFunction(messagingService, messageReceiver)
						cacheRequestConfig := helpers.GetValidCacheRequestConfig(strategy, cacheName, topic)
						_, err := messageReceiver.RequestCachedAsync(cacheRequestConfig, cacheRequestID)
						Expect(err).To(BeAssignableToTypeOf(&solace.IllegalStateError{}))

						Expect(messagingService.Metrics().GetValue(metrics.CacheRequestsSent)).To(BeNumerically("==", 0))
						Expect(messagingService.Metrics().GetValue(metrics.CacheRequestsSucceeded)).To(BeNumerically("==", 0))
						Expect(messagingService.Metrics().GetValue(metrics.CacheRequestsFailed)).To(BeNumerically("==", 0))

						cacheResponseCallback := func(cacheResponse solace.CacheResponse) {
							Fail("This function should never be called.")
						}
						err = messageReceiver.RequestCachedAsyncWithCallback(cacheRequestConfig, cacheRequestID, cacheResponseCallback)
						Expect(err).To(BeAssignableToTypeOf(&solace.IllegalStateError{}))

						Expect(messagingService.Metrics().GetValue(metrics.CacheRequestsSent)).To(BeNumerically("==", 0))
						Expect(messagingService.Metrics().GetValue(metrics.CacheRequestsSucceeded)).To(BeNumerically("==", 0))
						Expect(messagingService.Metrics().GetValue(metrics.CacheRequestsFailed)).To(BeNumerically("==", 0))
					})
				})
			}
			for terminationCaseName, terminationContextRef := range terminationCases {
				terminationConfiguration := terminationContextRef.configuration
				terminationFunction := terminationContextRef.terminateFunction
				terminationCleanup := terminationContextRef.cleanupFunc
				Context("using termination scheme "+terminationCaseName, func() {
					const numConfiguredCachedMessages int = 3
					const numExpectedCachedMessages int = 0
					const numLiveMessagesFromCacheProxy = 0
					const numExpectedLiveMessages int = numLiveMessagesFromCacheProxy
					const delay int = 25000
					var cacheName string
					var cacheTopic string
					var directTopic string

					var terminate func()
					var receivedMsgChan chan message.InboundMessage

					BeforeEach(func() {
						cacheName = fmt.Sprintf("MaxMsgs%d/delay=%d", numConfiguredCachedMessages, delay)
						cacheTopic = fmt.Sprintf("MaxMsgs%d/%s/data2", numConfiguredCachedMessages, testcontext.Cache().Vpn)
						cacheRequestID++
						logging.SetLogLevel(logging.LogLevelDebug)
						CheckCache() // skips test with message if cache image is not available
						helpers.InitAllCacheClustersWithMessages()
						var err error
						messagingService, err = messaging.NewMessagingServiceBuilder().FromConfigurationProvider(terminationConfiguration()).Build()
						Expect(err).To(BeNil())
						err = messagingService.Connect()
						Expect(err).To(BeNil())
						messageReceiver, err = messagingService.CreateDirectMessageReceiverBuilder().Build()
						Expect(err).To(BeNil())
						err = messageReceiver.Start()
						Expect(err).To(BeNil())
						receivedMsgChan = make(chan message.InboundMessage, 3)
						messageReceiver.ReceiveAsync(func(msg message.InboundMessage) {
							receivedMsgChan <- msg
						})

						terminate = func() {
							Expect(messagingService.IsConnected()).To(BeTrue())
							Expect(messageReceiver.IsRunning()).To(BeTrue())
							terminationFunction(messagingService, messageReceiver)
							Eventually(messageReceiver.IsTerminated(), "5s").Should(BeTrue())
						}
					})
					AfterEach(func() {
						if messageReceiver.IsRunning() {
							messageReceiver.Terminate(0)
						}
						if messagingService.IsConnected() {
							messagingService.Disconnect()
						}
						if terminationCleanup != nil {
							terminationCleanup(messagingService)
						}
						close(receivedMsgChan)
					})

					DescribeTable("a receiver should be able to terminate gracefully with inflight cache requests",
						func(strategy resource.CachedMessageSubscriptionStrategy, cacheResponseProcessStrategy helpers.CacheResponseProcessStrategy) {
							logging.SetLogLevel(logging.LogLevelDebug)
							strategyString := ""
							numSentCacheRequests := 1
							numExpectedCacheResponses := numSentCacheRequests
							// The cache request should be cancelled, so it is not successful
							numExpectedSuccessfulCacheRequests := 0
							// The cache request should be cancelled, which counts as the
							// application stopping the cache request, not as an error/failure
							numExpectedFailedCacheRequests := 0
							totalMessagesReceived := 0
							numExpectedReceivedMessages := 0
							switch strategy {
							case resource.AsAvailable:
								strategyString = "AsAvailable"
								numExpectedReceivedMessages += numExpectedCachedMessages
								numExpectedReceivedMessages += numExpectedLiveMessages
							case resource.LiveCancelsCached:
								strategyString = "LiveCancelsCached"
								numExpectedReceivedMessages += numExpectedLiveMessages
							case resource.CachedFirst:
								strategyString = "CachedFirst"
								numExpectedReceivedMessages += numExpectedCachedMessages
								numExpectedReceivedMessages += numExpectedLiveMessages
							case resource.CachedOnly:
								strategyString = "CachedOnly"
								numExpectedReceivedMessages += numExpectedCachedMessages
							}
							var cacheResponseProcessStrategyString string
							switch cacheResponseProcessStrategy {
							case helpers.ProcessCacheResponseThroughChannel:
								cacheResponseProcessStrategyString = "channel"
							case helpers.ProcessCacheResponseThroughCallback:
								cacheResponseProcessStrategyString = "callback"
							default:
								Fail("Unrecognized CacheResponseProcessStrategy")
							}
							numExpectedSentDirectMessages := numSentCacheRequests

							cacheRequestConfig := helpers.GetValidCacheRequestConfig(strategy, cacheName, cacheTopic)
							cacheRequestID := message.CacheRequestID(cacheRequestID)
							directTopic = fmt.Sprintf("T/cache_test/inflight_requests/%s/%s/%s/%d", terminationCaseName, strategyString, cacheResponseProcessStrategyString, cacheRequestID)
							err := messageReceiver.AddSubscription(resource.TopicSubscriptionOf(directTopic))
							Expect(err).To(BeNil())
							switch cacheResponseProcessStrategy {
							case helpers.ProcessCacheResponseThroughChannel:
								cacheResponseChan, err := messageReceiver.RequestCachedAsync(cacheRequestConfig, cacheRequestID)
								Expect(err).To(BeNil())

								Eventually(func() uint64 {
									return messagingService.Metrics().GetValue(metrics.CacheRequestsSent)
								}, "10s").Should(BeNumerically("==", 1))

								for i := 0; i < numExpectedReceivedMessages; i++ {
									var inboundMessage message.InboundMessage
									Eventually(receivedMsgChan, "10s").Should(Receive(&inboundMessage))
									Expect(inboundMessage.GetDestinationName()).To(BeEquivalentTo(directTopic))
									totalMessagesReceived++
								}

								terminate()
								for i := 0; i < numExpectedCacheResponses; i++ {
									Eventually(cacheResponseChan, delay*2).Should(Receive())
								}
							case helpers.ProcessCacheResponseThroughCallback:
								cacheResponseSignalChan := make(chan solace.CacheResponse, numExpectedCacheResponses)
								defer func() {
									close(cacheResponseSignalChan)
								}()
								cacheResponseCallback := func(cacheResponse solace.CacheResponse) {
									cacheResponseSignalChan <- cacheResponse
								}
								err := messageReceiver.RequestCachedAsyncWithCallback(cacheRequestConfig, cacheRequestID, cacheResponseCallback)
								Expect(err).To(BeNil())

								Eventually(func() uint64 {
									return messagingService.Metrics().GetValue(metrics.CacheRequestsSent)
								}, "10s").Should(BeNumerically("==", 1))

								for i := 0; i < numExpectedReceivedMessages; i++ {
									var inboundMessage message.InboundMessage
									Eventually(receivedMsgChan, "10s").Should(Receive(&inboundMessage))
									Expect(inboundMessage.GetDestinationName()).To(BeEquivalentTo(directTopic))
									totalMessagesReceived++
								}

								terminate()
								for i := 0; i < numExpectedCacheResponses; i++ {
									Eventually(cacheResponseSignalChan, delay*2).Should(Receive())
								}
							default:
								Fail(fmt.Sprintf("Got unexpected CacheResponseProcessStrategy %d", cacheResponseProcessStrategy))
							}

							Expect(messagingService.Metrics().GetValue(metrics.CacheRequestsSent)).To(BeNumerically("==", numSentCacheRequests), fmt.Sprintf("CacheRequestsSent for %s with cache request ID %d was wrong", strategyString, cacheRequestID))
							Expect(messagingService.Metrics().GetValue(metrics.CacheRequestsSucceeded)).To(BeNumerically("==", numExpectedSuccessfulCacheRequests), fmt.Sprintf("CacheRequestsSucceeded for %s was wrong", strategyString))
							Expect(messagingService.Metrics().GetValue(metrics.CacheRequestsFailed)).To(BeNumerically("==", numExpectedFailedCacheRequests), fmt.Sprintf("CacheRequestsFailed for %s was wrong", strategyString))
							Expect(messagingService.Metrics().GetValue(metrics.DirectMessagesSent)).To(BeNumerically("==", numExpectedSentDirectMessages), fmt.Sprintf("DirectMessagesSent for %s was wrong", strategyString))
							Expect(totalMessagesReceived).To(BeNumerically("==", numExpectedReceivedMessages))
						},
						Entry("test cache RR for valid AsAvailable with channel", resource.AsAvailable, helpers.ProcessCacheResponseThroughChannel),
						Entry("test cache RR for valid AsAvailable with callback", resource.AsAvailable, helpers.ProcessCacheResponseThroughCallback),
						Entry("test cache RR for valid CachedFirst with channel", resource.CachedFirst, helpers.ProcessCacheResponseThroughChannel),
						Entry("test cache RR for valid CachedFirst with callback", resource.CachedFirst, helpers.ProcessCacheResponseThroughCallback),
						Entry("test cache RR for valid CachedOnly with channel", resource.CachedOnly, helpers.ProcessCacheResponseThroughChannel),
						Entry("test cache RR for valid CachedOnly with callback", resource.CachedOnly, helpers.ProcessCacheResponseThroughCallback),
						Entry("test cache RR for valid LiveCancelsCached with channel", resource.LiveCancelsCached, helpers.ProcessCacheResponseThroughChannel),
						Entry("test cache RR for valid LivCancelsCached  with callback", resource.LiveCancelsCached, helpers.ProcessCacheResponseThroughCallback),
					)
				})
			}
			for terminationCaseName, terminationContextRef := range terminationCases {
				if !terminationContextRef.blockable {
					/* NOTE: The selected termination method cannot be blocked, so this test must be
					 * skipped.
					 */
					continue
				}
				terminationConfiguration := terminationContextRef.configuration
				terminationFunction := terminationContextRef.terminateFunction
				terminationCleanup := terminationContextRef.cleanupFunc
				terminationSeversConnection := terminationContextRef.seversConnection
				Context("using termination scheme "+terminationCaseName, func() {
					const numConfiguredCachedMessages int = 3
					const numExpectedCachedMessages int = 0
					const numLiveMessagesFromCacheProxy int = 0
					const numExpectedLiveMessages int = numLiveMessagesFromCacheProxy
					var cacheName string
					var cacheTopic string

					var terminate func()
					var receivedMsgChan chan message.InboundMessage

					BeforeEach(func() {
						cacheName = fmt.Sprintf("MaxMsgs%d", numConfiguredCachedMessages)
						cacheTopic = fmt.Sprintf("MaxMsgs%d/%s/data1", numConfiguredCachedMessages, testcontext.Cache().Vpn)
						cacheRequestID++
						logging.SetLogLevel(logging.LogLevelDebug)
						CheckCache() // skips test with message if cache image is not available
						helpers.InitAllCacheClustersWithMessages()
						var err error
						messagingService, err = messaging.NewMessagingServiceBuilder().FromConfigurationProvider(terminationConfiguration()).Build()
						Expect(err).To(BeNil())
						err = messagingService.Connect()
						Expect(err).To(BeNil())
						messageReceiver, err = messagingService.CreateDirectMessageReceiverBuilder().Build()
						Expect(err).To(BeNil())
						err = messageReceiver.Start()
						Expect(err).To(BeNil())
						receivedMsgChan = make(chan message.InboundMessage, 3)
						messageReceiver.ReceiveAsync(func(msg message.InboundMessage) {
							receivedMsgChan <- msg
						})

						terminate = func() {
							Expect(messagingService.IsConnected()).To(BeTrue())
							Expect(messageReceiver.IsRunning()).To(BeTrue())
							terminationFunction(messagingService, messageReceiver)
							Eventually(messageReceiver.IsTerminated(), "5s").Should(BeTrue())
						}
					})
					AfterEach(func() {
						if messageReceiver.IsRunning() {
							messageReceiver.Terminate(0)
						}
						if messagingService.IsConnected() {
							messagingService.Disconnect()
						}
						if terminationCleanup != nil {
							terminationCleanup(messagingService)
						}
						close(receivedMsgChan)
					})

					DescribeTable("a receiver should be able to terminate gracefully with received cache responses and termination blocked by the application",
						func(strategy resource.CachedMessageSubscriptionStrategy) {
							logging.SetLogLevel(logging.LogLevelDebug)
							strategyString := ""
							numSentCacheRequests := 1
							var numExpectedSuccessfulCacheRequests int
							if terminationSeversConnection {
								// The cache request should not complete, so it's not successful
								numExpectedSuccessfulCacheRequests = 0
							} else {
								// The cache request should be completed, so it's successful
								numExpectedSuccessfulCacheRequests = numSentCacheRequests
							}
							numExpectedFailedCacheRequests := 0
							numExpectedCacheResponses := numSentCacheRequests
							totalMessagesReceived := 0
							numExpectedReceivedMessages := 0
							switch strategy {
							case resource.AsAvailable:
								strategyString = "AsAvailable"
								numExpectedReceivedMessages += numExpectedCachedMessages
								numExpectedReceivedMessages += numExpectedLiveMessages
							case resource.LiveCancelsCached:
								strategyString = "LiveCancelsCached"
								numExpectedReceivedMessages += numExpectedLiveMessages
							case resource.CachedFirst:
								strategyString = "CachedFirst"
								numExpectedReceivedMessages += numExpectedCachedMessages
								numExpectedReceivedMessages += numExpectedLiveMessages
							case resource.CachedOnly:
								strategyString = "CachedOnly"
								numExpectedReceivedMessages += numExpectedCachedMessages
							}
							numExpectedSentDirectMessages := numSentCacheRequests

							cacheRequestConfig := helpers.GetValidCacheRequestConfig(strategy, cacheName, cacheTopic)
							cacheRequestID := message.CacheRequestID(cacheRequestID)

							/* NOTE: This channel receives the cache response and indicates to the
							 * test that it is time to call terminate().
							 */
							var cacheResponseChan atomic.Int32
							cacheResponseChan.Store(0)
							/* NOTE: We need to read all the cache responses because the callbacks will keep getting
							 * executed for each one, and try to write to the cacheResponseChan. If the callback tries
							 * to write to the channel after it has been closed, it will panic. So, we need to close
							 * the channel only after we know it won't be written to again.
							 */
							/* NOTE: We make the signal chan size 0 so that all writers (the API)
							 * have to wait for the reader (the application) to empty the channel.
							 * This allows us to simulate blocking behaviour.
							 */
							var cacheResponseSignal atomic.Bool
							cacheResponseSignal.Store(false)
							cacheResponseCallback := func(cacheResponse solace.CacheResponse) {
								cacheResponseChan.Add(1)
								for !cacheResponseSignal.Load() {
									time.Sleep(time.Millisecond * 500)
								}
							}
							err := messageReceiver.RequestCachedAsyncWithCallback(cacheRequestConfig, cacheRequestID, cacheResponseCallback)
							Expect(err).To(BeNil())

							Eventually(func() uint64 {
								return messagingService.Metrics().GetValue(metrics.CacheRequestsSent)
							}, "10s").Should(BeNumerically("==", 1))

							for i := 0; i < numExpectedReceivedMessages; i++ {
								var inboundMessage message.InboundMessage
								Eventually(receivedMsgChan, "10s").Should(Receive(&inboundMessage))
								Expect(inboundMessage.GetDestinationName()).To(BeEquivalentTo(cacheTopic))
								totalMessagesReceived++
							}

							/* Compare to one because the first cache response callback should block */
							Eventually(func() int32 { return cacheResponseChan.Load() }, "10s").Should(BeNumerically("==", 1))
							/* NOTE: We call terminate after confirming that we have received the
							 * cache response so that we can verify termination behaviour when the
							 * application is blocking termination through the provided callback.
							 */
							terminate()
							cacheResponseSignal.Store(true)
							Eventually(func() int32 { return cacheResponseChan.Load() }, "10s").Should(BeNumerically("==", numExpectedCacheResponses))

							Expect(messagingService.Metrics().GetValue(metrics.CacheRequestsSent)).To(BeNumerically("==", numSentCacheRequests), fmt.Sprintf("CacheRequestsSent for %s was wrong with ID %d", strategyString, cacheRequestID))
							Expect(messagingService.Metrics().GetValue(metrics.CacheRequestsSucceeded)).To(BeNumerically("==", numExpectedSuccessfulCacheRequests), fmt.Sprintf("CacheRequestsSucceeded for %s was wrong", strategyString))
							Expect(messagingService.Metrics().GetValue(metrics.CacheRequestsFailed)).To(BeNumerically("==", numExpectedFailedCacheRequests), fmt.Sprintf("CacheRequestsFailed for %s was wrong", strategyString))
							Expect(messagingService.Metrics().GetValue(metrics.DirectMessagesSent)).To(BeNumerically("==", numExpectedSentDirectMessages), fmt.Sprintf("DirectMessagesSent for %s was wrong", strategyString))
							Expect(totalMessagesReceived).To(BeNumerically("==", numExpectedReceivedMessages))

						},
						/* NOTE: The point of this test is to verify that if the application's
						 * processing of the cache response is blocking, it blocks termination. Since
						 * the `RequestCachedAsync()` method returns a channel for the application to
						 * listen to, there is no way for the application's processing of its response
						 * to block termination. This makes this test unapplicable to the
						 * `RequestCachedAsync`() method. In contrast, the
						 * `RequestCachedAsyncWithCallback()` interface requires that the application
						 * process the cache response in an application-provided callback. This provides
						 * the application with the opportunity to block during termination, making the
						 * `RequestCachedAsyncWithCallback()` interface relevant to this test.
						 */
						Entry("test cache RR for valid AsAvailable with callback", resource.AsAvailable),
						Entry("test cache RR for valid CachedFirst with callback", resource.CachedFirst),
						Entry("test cache RR for valid CachedOnly with callback", resource.CachedOnly),
						Entry("test cache RR for valid LivCancelsCached  with callback", resource.LiveCancelsCached),
					)
				})
			}
		})
	})
})

var _ = Describe("Remote Cache Message Tests", func() {
	// The following tests are just placeholders until the actual implememntation
	// for retrieving cache messages has been completed.
	// They should be modified to real tests when we have the implementation to retrieve cache messages.

	const topic = "remote-cache-message-tests"

	var messagingService solace.MessagingService
	var messageBuilder solace.OutboundMessageBuilder

	BeforeEach(func() {
		CheckCache()      // skips test with message if cache image is not available
		CheckCacheProxy() // skips test with message if cache proxy image is not available

		builder := messaging.NewMessagingServiceBuilder().
			FromConfigurationProvider(helpers.DefaultConfiguration())

		var err error
		messagingService, err = builder.Build()
		Expect(err).ToNot(HaveOccurred())
		messageBuilder = messagingService.MessageBuilder()
	})

	Describe("Published and received outbound message", func() {
		var publisher solace.DirectMessagePublisher
		var receiver solace.DirectMessageReceiver
		var inboundMessageChannel chan message.InboundMessage

		BeforeEach(func() {
			var err error
			err = messagingService.Connect()
			Expect(err).ToNot(HaveOccurred())

			publisher, err = messagingService.CreateDirectMessagePublisherBuilder().Build()
			Expect(err).ToNot(HaveOccurred())
			receiver, err = messagingService.CreateDirectMessageReceiverBuilder().
				WithSubscriptions(resource.TopicSubscriptionOf(topic)).
				Build()
			Expect(err).ToNot(HaveOccurred())

			err = publisher.Start()
			Expect(err).ToNot(HaveOccurred())

			inboundMessageChannel = make(chan message.InboundMessage)
			receiver.ReceiveAsync(func(inboundMessage message.InboundMessage) {
				inboundMessageChannel <- inboundMessage
			})

			err = receiver.Start()
			Expect(err).ToNot(HaveOccurred())
		})

		AfterEach(func() {
			var err error
			err = publisher.Terminate(10 * time.Second)
			Expect(err).ToNot(HaveOccurred())
			err = receiver.Terminate(10 * time.Second)
			Expect(err).ToNot(HaveOccurred())

			err = messagingService.Disconnect()
			Expect(err).ToNot(HaveOccurred())
		})

		// EBP-24 (second test case): Cache inbound message - check that messages returned as part of a cache response
		// have valid cached request ID (calling GetCachedRequestID() on a cache message returns the ID and true)
		It("should retrieve the valid cache request ID from received Cached message", func() {
			msg, err := messageBuilder.BuildWithStringPayload("hello world")
			Expect(err).ToNot(HaveOccurred())

			publisher.Publish(msg, resource.TopicOf(topic))

			select {
			case inboundMessage := <-inboundMessageChannel:
				cacheRequestID, ok := inboundMessage.GetCacheRequestID()
				// @TODO: EBP-24: Modify these assertions for better test
				// coverage when the feature to retrieve cache messages is done

				Expect(ok).To(BeFalse())                                    // for a CACHE message
				Expect(cacheRequestID).To(Equal(message.CacheRequestID(0))) // for a CACHE message
			case <-time.After(1 * time.Second):
				Fail("timed out waiting for message to be delivered")
			}
		})

	})

})<|MERGE_RESOLUTION|>--- conflicted
+++ resolved
@@ -235,82 +235,73 @@
 				<-cacheResponseSignalChan
 			}
 		})
-<<<<<<< HEAD
-        DescribeTable("cache request when there is no cached data available", func(strategy resource.CachedMessageSubscriptionStrategy, cacheResponseProcessStrategy helpers.CacheResponseProcessStrategy) {
-                cacheRequestID := message.CacheRequestID(1)
-                cacheName := "MaxMsgs1"
-                topic := fmt.Sprintf("%s/%s/nodata", cacheName, testcontext.Cache().Vpn)
-                var cacheRequestConfig resource.CachedMessageSubscriptionRequest
-                switch strategy {
-                case resource.AsAvailable:
-                        cacheRequestConfig = helpers.GetValidAsAvailableCacheRequestConfig(cacheName, topic)
-                case resource.CachedOnly:
-                        cacheRequestConfig = helpers.GetValidCachedOnlyCacheRequestConfig(cacheName, topic)
-                case resource.CachedFirst:
-                        cacheRequestConfig = helpers.GetValidCachedFirstCacheRequestConfig(cacheName, topic)
-                case resource.LiveCancelsCached:
-                        cacheRequestConfig = helpers.GetValidLiveCancelsCachedRequestConfig(cacheName, topic)
-                default:
-                        Fail("Got unrecognized cache request strategy")
-                }
-                /* NOTE: we don't expect to get a message, but having a buffer of 1 will mitigate the risk of this test
-                 * hanging on terminate because the receiver callback has to write to the test buffer. The size is 1
-                 * because if there is an error we expect MaxMsgs1 to return only 1 message.
-                 */
-                receivedMsgChan := make(chan message.InboundMessage, 1)
-                err := receiver.ReceiveAsync(func(msg message.InboundMessage) {
-                        receivedMsgChan <- msg
-                })
-                Expect(err).To(BeNil())
-                var cacheResponse solace.CacheResponse
-                switch cacheResponseProcessStrategy {
-                case helpers.ProcessCacheResponseThroughChannel:
-                        channel, err := receiver.RequestCachedAsync(cacheRequestConfig, cacheRequestID)
-                        Expect(err).To(BeNil())
-                        Expect(channel).ToNot(BeNil())
-                        Eventually(func() uint64 {return messagingService.Metrics().GetValue(metrics.CacheRequestsSent)}, "10s").Should(BeNumerically("==", 1))
-                        Eventually(channel, "10s").Should(Receive(&cacheResponse))
-                case helpers.ProcessCacheResponseThroughCallback:
-                        cacheResponseChan := make(chan solace.CacheResponse, 1)
-                        callback := func(cacheResponse solace.CacheResponse) {
-                                cacheResponseChan <- cacheResponse
-                        }
-                        err := receiver.RequestCachedAsyncWithCallback(cacheRequestConfig, cacheRequestID, callback)
-                        Expect(err).To(BeNil())
-                        Eventually(func() uint64 {return messagingService.Metrics().GetValue(metrics.CacheRequestsSent)}, "10s").Should(BeNumerically("==", 1))
-                        Eventually(cacheResponseChan, "10s").Should(Receive(&cacheResponse))
-                default:
-                        Fail("Got unrecognized cache response process strategy")
-                }
-                Expect(cacheResponse).ToNot(BeNil())
-                /* EBP-25: Assert response ID matches request ID. */
-                /* EBP-26: Assert cache request outcome. */
-                /* EBP-28: Assert response err. */
-                Consistently(receivedMsgChan).ShouldNot(Receive())
-        },
-        Entry("with CachedFirst and channel", resource.CachedFirst, helpers.ProcessCacheResponseThroughChannel),
-        Entry("with CachedFirst and callback", resource.CachedFirst, helpers.ProcessCacheResponseThroughCallback),
-        Entry("with CachedOnly and channel", resource.CachedOnly, helpers.ProcessCacheResponseThroughChannel),
-        Entry("with CachedOnly and callback", resource.CachedOnly, helpers.ProcessCacheResponseThroughCallback),
-        Entry("with AsAvailable and channel", resource.AsAvailable, helpers.ProcessCacheResponseThroughChannel),
-        Entry("with AsAvailable and callback", resource.AsAvailable, helpers.ProcessCacheResponseThroughCallback),
-        Entry("with LiveCancelsCached and channel", resource.LiveCancelsCached, helpers.ProcessCacheResponseThroughChannel),
-        Entry("with LiveCancelsCached and callback", resource.LiveCancelsCached, helpers.ProcessCacheResponseThroughCallback),
-        )
-		DescribeTable("a cache request should retrieve at most the configured number of maxCachedMessages", func(configuredMaxMessages int32, expectedMessages int, strategy resource.CachedMessageSubscriptionStrategy) {
-			/* NOTE: We make a chan twice the size of what we expect is necessary, so that if we do get additional
-			 * messages they will immediately be available and not race with the channel read at the end of the
-			 * test.
+		DescribeTable("cache request when there is no cached data available", func(strategy resource.CachedMessageSubscriptionStrategy, cacheResponseProcessStrategy helpers.CacheResponseProcessStrategy) {
+			cacheRequestID := message.CacheRequestID(1)
+			cacheName := "MaxMsgs1"
+			topic := fmt.Sprintf("%s/%s/nodata", cacheName, testcontext.Cache().Vpn)
+			var cacheRequestConfig resource.CachedMessageSubscriptionRequest
+			switch strategy {
+			case resource.AsAvailable:
+				cacheRequestConfig = helpers.GetValidAsAvailableCacheRequestConfig(cacheName, topic)
+			case resource.CachedOnly:
+				cacheRequestConfig = helpers.GetValidCachedOnlyCacheRequestConfig(cacheName, topic)
+			case resource.CachedFirst:
+				cacheRequestConfig = helpers.GetValidCachedFirstCacheRequestConfig(cacheName, topic)
+			case resource.LiveCancelsCached:
+				cacheRequestConfig = helpers.GetValidLiveCancelsCachedRequestConfig(cacheName, topic)
+			default:
+				Fail("Got unrecognized cache request strategy")
+			}
+			/* NOTE: we don't expect to get a message, but having a buffer of 1 will mitigate the risk of this test
+			 * hanging on terminate because the receiver callback has to write to the test buffer. The size is 1
+			 * because if there is an error we expect MaxMsgs1 to return only 1 message.
 			 */
-			receivedMsgChan := make(chan message.InboundMessage, expectedMessages*2)
-=======
+			receivedMsgChan := make(chan message.InboundMessage, 1)
+			err := receiver.ReceiveAsync(func(msg message.InboundMessage) {
+				receivedMsgChan <- msg
+			})
+			Expect(err).To(BeNil())
+			var cacheResponse solace.CacheResponse
+			switch cacheResponseProcessStrategy {
+			case helpers.ProcessCacheResponseThroughChannel:
+				channel, err := receiver.RequestCachedAsync(cacheRequestConfig, cacheRequestID)
+				Expect(err).To(BeNil())
+				Expect(channel).ToNot(BeNil())
+				Eventually(func() uint64 { return messagingService.Metrics().GetValue(metrics.CacheRequestsSent) }, "10s").Should(BeNumerically("==", 1))
+				Eventually(channel, "10s").Should(Receive(&cacheResponse))
+			case helpers.ProcessCacheResponseThroughCallback:
+				cacheResponseChan := make(chan solace.CacheResponse, 1)
+				callback := func(cacheResponse solace.CacheResponse) {
+					cacheResponseChan <- cacheResponse
+				}
+				err := receiver.RequestCachedAsyncWithCallback(cacheRequestConfig, cacheRequestID, callback)
+				Expect(err).To(BeNil())
+				Eventually(func() uint64 { return messagingService.Metrics().GetValue(metrics.CacheRequestsSent) }, "10s").Should(BeNumerically("==", 1))
+				Eventually(cacheResponseChan, "10s").Should(Receive(&cacheResponse))
+			default:
+				Fail("Got unrecognized cache response process strategy")
+			}
+			Expect(cacheResponse).ToNot(BeNil())
+			/* EBP-25: Assert response ID matches request ID. */
+			/* EBP-26: Assert cache request outcome. */
+			/* EBP-28: Assert response err. */
+			Consistently(receivedMsgChan).ShouldNot(Receive())
+		},
+			Entry("with CachedFirst and channel", resource.CachedFirst, helpers.ProcessCacheResponseThroughChannel),
+			Entry("with CachedFirst and callback", resource.CachedFirst, helpers.ProcessCacheResponseThroughCallback),
+			Entry("with CachedOnly and channel", resource.CachedOnly, helpers.ProcessCacheResponseThroughChannel),
+			Entry("with CachedOnly and callback", resource.CachedOnly, helpers.ProcessCacheResponseThroughCallback),
+			Entry("with AsAvailable and channel", resource.AsAvailable, helpers.ProcessCacheResponseThroughChannel),
+			Entry("with AsAvailable and callback", resource.AsAvailable, helpers.ProcessCacheResponseThroughCallback),
+			Entry("with LiveCancelsCached and channel", resource.LiveCancelsCached, helpers.ProcessCacheResponseThroughChannel),
+			Entry("with LiveCancelsCached and callback", resource.LiveCancelsCached, helpers.ProcessCacheResponseThroughCallback),
+		)
 		It("a cache request will return the expected number of cached messages based on configured cache message age", func() {
 			cacheRequestID := message.CacheRequestID(1)
 			cacheName := "MaxMsgs1"
 			cacheTopic := fmt.Sprintf("%s/%s/data1", cacheName, testcontext.Cache().Vpn)
 			/* NOTE: We're expecting to get 2 messages, 5 gives plenty of buffer in case of errors. */
 			receivedMsgChan := make(chan message.InboundMessage, 5)
->>>>>>> 615777b6
 			err := receiver.ReceiveAsync(func(msg message.InboundMessage) {
 				receivedMsgChan <- msg
 			})
@@ -423,6 +414,7 @@
 			/* EBP-25: Assert cache request ID from response is the same as the request */
 			/* EBP-26: Assert cache request Outcome is Ok. */
 			/* EBP-28: Assert error from cache response is nil */
+
 			/* NOTE: Check the cached messages first. */
 			for i := 0; i < numExpectedCachedMessages; i++ {
 				var msg message.InboundMessage
@@ -535,6 +527,76 @@
 			Entry("with maxMessages 3", int32(3), 3, resource.LiveCancelsCached),
 			Entry("with maxMessages 10", int32(10), 10, resource.LiveCancelsCached),
 			Entry("with maxMessages 0", int32(0), 10, resource.LiveCancelsCached),
+		)
+		DescribeTable("long running cache requests with live data queue and live data to fill", func(cacheResponseProcessStrategy helpers.CacheResponseProcessStrategy) {
+			numExpectedCachedMessages := 3
+			numExpectedLiveMessages := 100000
+			delay := 10000
+			numExpectedReceivedMessages := numExpectedCachedMessages + numExpectedLiveMessages
+			receivedMsgChan := make(chan message.InboundMessage, numExpectedReceivedMessages)
+			err := receiver.ReceiveAsync(func(msg message.InboundMessage) {
+				receivedMsgChan <- msg
+			})
+			Expect(err).To(BeNil())
+			cacheName := fmt.Sprintf("MaxMsgs%d/delay=%d,msgs=%d", numExpectedCachedMessages, delay, numExpectedLiveMessages)
+			topic := fmt.Sprintf("MaxMsgs%d/%s/data1", numExpectedCachedMessages, testcontext.Cache().Vpn)
+			cacheRequestID := message.CacheRequestID(1)
+			cacheRequestConfig := resource.NewCachedMessageSubscriptionRequest(resource.CachedFirst, cacheName, resource.TopicSubscriptionOf(topic), 45000, 0, 50000)
+			var cacheResponse solace.CacheResponse
+			/* NOTE: We need to wait for longer than usual for the cache response (10s) since the cache response is
+			 * given to the application only after all messages related to the cache request have been received by
+			 * the API. Since 100000 live messages are being received as a part of the cache response, the cache
+			 * response ends up taking a lot longer.
+			 */
+			switch cacheResponseProcessStrategy {
+			case helpers.ProcessCacheResponseThroughCallback:
+				channel := make(chan solace.CacheResponse, 1)
+				callback := func(cacheResponse solace.CacheResponse) {
+					channel <- cacheResponse
+				}
+				err = receiver.RequestCachedAsyncWithCallback(cacheRequestConfig, cacheRequestID, callback)
+				Expect(err).To(BeNil())
+				Eventually(func() uint64 { return messagingService.Metrics().GetValue(metrics.CacheRequestsSent) }).Should(BeNumerically("==", 1))
+				Consistently(channel, "9.5s").ShouldNot(Receive())
+				Eventually(channel, "10s").Should(Receive(&cacheResponse), GetCacheStatsAsString(messagingService))
+			case helpers.ProcessCacheResponseThroughChannel:
+				channel, err := receiver.RequestCachedAsync(cacheRequestConfig, cacheRequestID)
+				Expect(err).To(BeNil())
+				Expect(channel).ToNot(BeNil())
+				Consistently(channel, "9.5s").ShouldNot(Receive(&cacheResponse))
+				Eventually(channel, "10s").Should(Receive(&cacheResponse), GetCacheStatsAsString(messagingService))
+			default:
+				Fail("Got unexpected cache response process strategy")
+			}
+			Expect(cacheResponse).ToNot(BeNil())
+			/* EBP-25: Assert cache request ID from response is the same as the request */
+			/* EBP-26: Assert cache request Outcome is Ok. */
+			/* EBP-28: Assert error from cache response is nil */
+			/* NOTE: Check the cached messages first. */
+			for i := 0; i < numExpectedCachedMessages; i++ {
+				var msg message.InboundMessage
+				Eventually(receivedMsgChan).Should(Receive(&msg), fmt.Sprintf("Timed out waiting to receive message %d of %d", i, numExpectedLiveMessages))
+				Expect(msg).ToNot(BeNil())
+				Expect(msg.GetDestinationName()).To(Equal(topic))
+				id, ok := msg.GetCacheRequestID()
+				Expect(ok).To(BeTrue())
+				Expect(id).To(BeNumerically("==", cacheRequestID))
+				/* EBP-21: Assert that this message is a cached message. */
+			}
+			/* NOTE: Check the live messages second. */
+			for i := 0; i < numExpectedLiveMessages; i++ {
+				var msg message.InboundMessage
+				Eventually(receivedMsgChan).Should(Receive(&msg), fmt.Sprintf("Timed out waiting to receive message %d of %d", i, numExpectedLiveMessages))
+				Expect(msg).ToNot(BeNil())
+				Expect(msg.GetDestinationName()).To(Equal(topic))
+				id, ok := msg.GetCacheRequestID()
+				Expect(ok).To(BeFalse())
+				Expect(id).To(BeNumerically("==", 0))
+				/* EBP-21: Assert that this is a live message */
+			}
+		},
+			Entry("with channel", helpers.ProcessCacheResponseThroughChannel),
+			Entry("with callback", helpers.ProcessCacheResponseThroughCallback),
 		)
 		DescribeTable("wildcard request are rejected with error of not live data flow on live data queue",
 			func(cacheRequestStrategy resource.CachedMessageSubscriptionStrategy, cacheResponseProcessStrategy helpers.CacheResponseProcessStrategy) {
