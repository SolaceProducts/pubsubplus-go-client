--- conflicted
+++ resolved
@@ -230,7 +230,6 @@
 				<-cacheResponseSignalChan
 			}
 		})
-<<<<<<< HEAD
 		DescribeTable("with no subscribe flag set, subscription is not sent before sending the cache request",
 			func(cacheResponseProcessStrategy helpers.CacheResponseProcessStrategy) {
 				numExpectedCachedMessages := 3
@@ -279,7 +278,7 @@
 			},
 			Entry("with cache response process strategy channel", helpers.ProcessCacheResponseThroughChannel),
 			Entry("with cache response process strategy callback", helpers.ProcessCacheResponseThroughCallback),
-=======
+		)
 		DescribeTable("wildcard request are rejected with error of not live data flow on live data queue",
 			func(cacheRequestStrategy resource.CachedMessageSubscriptionStrategy, cacheResponseProcessStrategy helpers.CacheResponseProcessStrategy) {
 				numExpectedCachedMessages := 3
@@ -314,7 +313,6 @@
 			Entry("with cache response strategy channel", resource.LiveCancelsCached, helpers.ProcessCacheResponseThroughChannel),
 			Entry("with cache response strategy callback", resource.LiveCancelsCached, helpers.ProcessCacheResponseThroughCallback),
 			Entry("with cache response strategy callback", resource.CachedFirst, helpers.ProcessCacheResponseThroughCallback),
->>>>>>> 2862b1d3
 		)
 		DescribeTable("a direct receiver should be able to submit a valid cache request, receive a response, and terminate",
 			func(strategy resource.CachedMessageSubscriptionStrategy, cacheResponseProcessStrategy helpers.CacheResponseProcessStrategy) {
